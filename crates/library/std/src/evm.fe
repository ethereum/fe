use ingot::buf::{MemoryBuffer, RawCallBuffer}

// Basic context accessor functions.
pub unsafe fn chain_id() -> u256 {
    return __chainid()
}

pub unsafe fn base_fee() -> u256 {
    return __basefee()
}

pub unsafe fn origin() -> address {
    return address(__origin())
}

pub unsafe fn gas_price() -> u256 {
    return __gasprice()
}

pub unsafe fn gas_limit() -> u256 {
    return __gaslimit()
}

pub unsafe fn gas_remaining() -> u256 {
    return __gas()
}

pub unsafe fn block_hash(_ b: u256) -> u256 {
    return __blockhash(b)
}

pub unsafe fn coinbase() -> address {
    return address(__coinbase())
}

pub unsafe fn timestamp() -> u256 {
    return __timestamp()
}

pub unsafe fn block_number() -> u256 {
    return __number()
}

pub unsafe fn prevrandao() -> u256 {
    return __prevrandao()
}

pub unsafe fn self_address() -> address {
    return address(__address())
}

pub unsafe fn balance_of(_ addr: address) -> u256 {
    return __balance(u256(addr))
}

pub unsafe fn balance() -> u256 {
    return __selfbalance()
}

pub unsafe fn caller() -> address {
    return address(__caller())
}

pub unsafe fn call_value() -> u256 {
    return __callvalue()
}


// Overflowing math ops. Should these be unsafe or named
// `overflowing_add`, etc?
pub fn add(_ x: u256, _ y: u256) -> u256 {
    unsafe { return __add(x, y) }
}

pub fn sub(_ x: u256, _ y: u256) -> u256 {
    unsafe { return __sub(x, y) }
}

pub fn mul(_ x: u256, _ y: u256) -> u256 {
    unsafe { return __mul(x, y) }
}

pub fn div(_ x: u256, _ y: u256) -> u256 {
    unsafe { return __div(x, y) }
}

pub fn sdiv(_ x: u256, _ y: u256) -> u256 {
    unsafe { return __sdiv(x, y) }
}

pub fn mod(_ x: u256, _ y: u256) -> u256 {
    unsafe { return __mod(x, y) }
}

pub fn smod(_ x: u256, _ y: u256) -> u256 {
    unsafe { return __smod(x, y) }
}

pub fn exp(_ x: u256, _ y: u256) -> u256 {
    unsafe { return __exp(x, y) }
}

pub fn addmod(_ x: u256, _ y: u256, _ m: u256) -> u256 {
    unsafe { return __addmod(x, y, m) }
}

pub fn mulmod(_ x: u256, _ y: u256, _ m: u256) -> u256 {
    unsafe { return __mulmod(x, y, m) }
}

pub fn sign_extend(_ i: u256, _ x: u256) -> u256 {
    unsafe { return __signextend(i, x) }
}


// Comparison ops
// TODO: return bool (see issue //653)
pub fn lt(_ x: u256, _ y: u256) -> u256 {
    unsafe { return __lt(x, y) }
}

pub fn gt(_ x: u256, _ y: u256) -> u256 {
    unsafe { return __gt(x, y) }
}

pub fn slt(_ x: u256, _ y: u256) -> u256 {
    unsafe { return __slt(x, y) }
}

pub fn sgt(_ x: u256, _ y: u256) -> u256 {
    unsafe { return __sgt(x, y) }
}

<<<<<<< HEAD
pub fn eq(_ x: u256, _ y: u256) -> bool {
  unsafe { return __eq(x, y) == 1}
=======
pub fn eq(_ x: u256, _ y: u256) -> u256 {
    unsafe { return __eq(x, y) }
>>>>>>> c31b92db
}

pub fn is_zero(_ x: u256) -> u256 {
    unsafe { return __iszero(x) }
}


// Bitwise ops
pub fn bitwise_and(_ x: u256, _ y: u256) -> u256 {
    unsafe { return __and(x, y) }
}

pub fn bitwise_or(_ x: u256, _ y: u256) -> u256 {
    unsafe { return __or(x, y) }
}

pub fn bitwise_not(_ x: u256) -> u256 {
    unsafe { return __not(x) }
}

pub fn xor(_ x: u256, _ y: u256) -> u256 {
    unsafe { return __xor(x, y) }
}

pub fn byte(offset: u256, value: u256) -> u256 {
    unsafe { return __byte(offset, value) }
}

pub fn shl(bits: u256, value: u256) -> u256 {
    unsafe { return __shl(bits, value) }
}

pub fn shr(bits: u256, value: u256) -> u256 {
    unsafe { return __shr(bits, value) }
}

pub fn sar(bits: u256, value: u256) -> u256 {
    unsafe { return __sar(bits, value) }
}


// Evm state access and control
pub fn return_mem(buf: MemoryBuffer) {
    unsafe{ __return(buf.offset(), buf.len()) }
}

pub fn revert_mem(buf: MemoryBuffer) {
    unsafe { __revert(buf.offset(), buf.len()) }
}

pub unsafe fn selfdestruct(_ addr: address) {
    __selfdestruct(u256(addr))
}

// Invalid opcode. Equivalent to revert(0, 0),
// except that all remaining gas in the current context
// is consumed.
pub unsafe fn invalid() {
    __invalid()
}

pub unsafe fn stop() {
    __stop()
}

pub unsafe fn pc() -> u256 {
    return __pc()
}

// TODO: dunno if we should enable this
// pub unsafe fn pop(_ x: u256) {
//     return __pop(x)
// }

pub unsafe fn mload(offset p: u256) -> u256 {
    return __mload(p)
}

pub unsafe fn mstore(offset p: u256, value v: u256) {
    __mstore(p, v)
}
pub unsafe fn mstore8(offset p: u256, value v: u256) {
    __mstore8(p, v)
}

pub unsafe fn sload(offset p: u256) -> u256 {
    return __sload(p)
}

pub unsafe fn sstore(offset p: u256, value v: u256) {
    __sstore(p, v)
}

pub unsafe fn msize() -> u256 {
    return __msize()
}

pub unsafe fn call_data_load(offset p: u256) -> u256 {
    return __calldataload(p)
}

pub unsafe fn call_data_size() -> u256 {
    return __calldatasize()
}

pub fn call_data_copy(mut buf: MemoryBuffer, from_offset f: u256) {
    unsafe { __calldatacopy(buf.offset(), f, buf.len()) }
}

pub unsafe fn code_size() -> u256 {
    return __codesize()
}

pub fn code_copy(mut buf: MemoryBuffer, from_offset f: u256) {
    unsafe { __codecopy(buf.offset(), f, buf.len()) }
}

pub unsafe fn return_data_size() -> u256 {
    return __returndatasize()
}

pub fn return_data_copy(mut buf: MemoryBuffer, from_offset f: u256) {
    unsafe { __returndatacopy(buf.offset(), f, buf.len()) }
}

pub unsafe fn extcodesize(_ addr: address) -> u256 {
    return __extcodesize(u256(addr))
}

pub unsafe fn ext_code_copy(addr: address, mut buf: MemoryBuffer, from_offset f: u256) {
    __extcodecopy(u256(addr), buf.offset(), f, buf.len())
}

pub unsafe fn ext_code_hash(_ addr: address) -> u256 {
    return __extcodehash(u256(addr))
}

pub fn keccak256_mem(buf: MemoryBuffer) -> u256 {
    unsafe { return __keccak256(buf.offset(), buf.len()) }
}


// Contract creation and calling

pub fn create(value v: u256, buf: MemoryBuffer) -> address {
    unsafe { return address(__create(v, buf.offset(), buf.len())) }
}

pub fn create2(value v: u256, buf: MemoryBuffer, salt s: u256) -> address {
    unsafe { return address(__create2(v, buf.offset(), buf.len(), s)) }
}

pub fn call(gas: u256, addr: address, value: u256, mut buf: RawCallBuffer) -> bool {
    unsafe { return __call(gas, u256(addr), value, buf.offset(), buf.input_len(), buf.offset(), buf.output_len()) == 1 }
}

pub fn call_code(gas: u256, addr: address, value: u256, mut buf: RawCallBuffer) -> bool {
    unsafe { return __callcode(gas, u256(addr), value, buf.offset(), buf.input_len(), buf.offset(), buf.output_len()) == 1 }
}

pub fn delegate_call(gas: u256, addr: address, mut buf: RawCallBuffer) -> bool {
    unsafe { return  __delegatecall(gas, u256(addr), buf.offset(), buf.input_len(), buf.offset(), buf.output_len()) == 1 }
}

pub fn static_call(gas: u256, addr: address, mut buf: RawCallBuffer) -> bool {
    unsafe { return  __staticcall(gas, u256(addr), buf.offset(), buf.input_len(), buf.offset(), buf.output_len()) == 1 }
}

pub unsafe fn call_2(gas: u256, addr: address, value: u256, input_offset: u256, input_len: u256, output_offset: u256, output_len: u256) -> bool {
    return __call(gas, u256(addr), value, input_offset, input_len, output_offset, output_len) == 1 
}

pub unsafe fn call_code_2(gas: u256, addr: address, value: u256, input_offset: u256, input_len: u256, output_offset: u256, output_len: u256) -> bool {
    return __callcode(gas, u256(addr), value, input_offset, input_len, output_offset, output_len) == 1 
}

pub unsafe fn delegate_call_2(gas: u256, addr: address, input_offset: u256, input_len: u256, output_offset: u256, output_len: u256) -> bool {
    return __delegatecall(gas, u256(addr), input_offset, input_len, output_offset, output_len) == 1 
}

pub unsafe fn static_call_2(gas: u256, addr: address, input_offset: u256, input_len: u256, output_offset: u256, output_len: u256) -> bool {
    return __staticcall(gas, u256(addr), input_offset, input_len, output_offset, output_len) == 1 
}

// Logging functions

pub fn log0(buf: MemoryBuffer) {
    unsafe { return __log0(buf.offset(), buf.len()) }
}

pub fn log1(buf: MemoryBuffer, topic1 t1: u256) {
    unsafe { return __log1(buf.offset(), buf.len(), t1) }
}

pub fn log2(buf: MemoryBuffer, topic1 t1: u256, topic2 t2: u256) {
    unsafe { return __log2(buf.offset(), buf.len(), t1, t2) }
}

pub fn log3(buf: MemoryBuffer, topic1 t1: u256, topic2 t2: u256, topic3 t3: u256) {
    unsafe { return __log3(buf.offset(), buf.len(), t1, t2, t3) }
}

pub fn log4(buf: MemoryBuffer, topic1 t1: u256, topic2 t2: u256, topic3 t3: u256, topic4 t4: u256) {
    unsafe { return __log4(buf.offset(), buf.len(), t1, t2, t3, t4) }
}<|MERGE_RESOLUTION|>--- conflicted
+++ resolved
@@ -131,13 +131,8 @@
     unsafe { return __sgt(x, y) }
 }
 
-<<<<<<< HEAD
-pub fn eq(_ x: u256, _ y: u256) -> bool {
-  unsafe { return __eq(x, y) == 1}
-=======
 pub fn eq(_ x: u256, _ y: u256) -> u256 {
     unsafe { return __eq(x, y) }
->>>>>>> c31b92db
 }
 
 pub fn is_zero(_ x: u256) -> u256 {
