---
source: crates/analyzer/tests/analysis.rs
expression: "build_snapshot(\"features/structs.fe\", &src, &context)"

---
ModuleAttributes {
    type_defs: {
        "Foo": Contract(
            Contract {
                name: "Foo",
                functions: [
                    FunctionAttributes {
                        is_public: true,
                        name: "bar",
                        params: [],
                        return_type: Base(
                            Numeric(
                                U256,
                            ),
                        ),
                    },
                    FunctionAttributes {
                        is_public: true,
                        name: "create_house",
                        params: [],
                        return_type: Base(
                            Unit,
                        ),
                    },
                    FunctionAttributes {
                        is_public: true,
                        name: "encode_house",
                        params: [],
                        return_type: Array(
                            Array {
                                size: 128,
                                inner: Numeric(
                                    U8,
                                ),
                            },
                        ),
                    },
                    FunctionAttributes {
                        is_public: true,
                        name: "hashed_house",
                        params: [],
                        return_type: Base(
                            Numeric(
                                U256,
                            ),
                        ),
                    },
                ],
            },
        ),
        "House": Struct(
            Struct {
                name: "House",
                fields: [
                    (
                        "price",
                        Base(
                            Numeric(
                                U256,
                            ),
                        ),
                    ),
                    (
                        "size",
                        Base(
                            Numeric(
                                U256,
                            ),
                        ),
                    ),
                    (
                        "rooms",
                        Base(
                            Numeric(
                                U8,
                            ),
                        ),
                    ),
                    (
                        "vacant",
                        Base(
                            Bool,
                        ),
                    ),
                ],
            },
        ),
    },
}

note: 
   ┌─ features/structs.fe:11:9
   │
11 │         self.my_house = House(
   │         ^^^^^^^^^^^^^ attributes hash: 8349109361301603440
   │
   = ExpressionAttributes {
         typ: Struct(
             Struct {
                 name: "House",
                 fields: [
                     (
                         "price",
                         Base(
                             Numeric(
                                 U256,
                             ),
                         ),
                     ),
                     (
                         "size",
                         Base(
                             Numeric(
                                 U256,
                             ),
                         ),
                     ),
                     (
                         "rooms",
                         Base(
                             Numeric(
                                 U8,
                             ),
                         ),
                     ),
                     (
                         "vacant",
                         Base(
                             Bool,
                         ),
                     ),
                 ],
             },
         ),
         location: Storage {
             nonce: Some(
                 0,
             ),
         },
         move_location: None,
     }

note: 
   ┌─ features/structs.fe:12:19
   │
12 │             price=1,
   │                   ^ attributes hash: 1230752710897721197
   │
   = ExpressionAttributes {
         typ: Base(
             Numeric(
                 U256,
             ),
         ),
         location: Value,
         move_location: None,
     }

note: 
   ┌─ features/structs.fe:13:18
   │
13 │             size=2,
   │                  ^ attributes hash: 1230752710897721197
   │
   = ExpressionAttributes {
         typ: Base(
             Numeric(
                 U256,
             ),
         ),
         location: Value,
         move_location: None,
     }

note: 
   ┌─ features/structs.fe:14:22
   │
14 │             rooms=u8(5),
   │                      ^ attributes hash: 11226462071603862164
   │
   = ExpressionAttributes {
         typ: Base(
             Numeric(
                 U8,
             ),
         ),
         location: Value,
         move_location: None,
     }

note: 
   ┌─ features/structs.fe:14:19
   │
14 │             rooms=u8(5),
   │                   ^^^^^ attributes hash: 11226462071603862164
   │
   = ExpressionAttributes {
         typ: Base(
             Numeric(
                 U8,
             ),
         ),
         location: Value,
         move_location: None,
     }

note: 
   ┌─ features/structs.fe:15:20
   │
15 │             vacant=false
   │                    ^^^^^ attributes hash: 519621297275845584
   │
   = ExpressionAttributes {
         typ: Base(
             Bool,
         ),
         location: Value,
         move_location: None,
     }

note: 
   ┌─ features/structs.fe:11:25
   │  
11 │           self.my_house = House(
   │ ╭─────────────────────────^
12 │ │             price=1,
13 │ │             size=2,
14 │ │             rooms=u8(5),
15 │ │             vacant=false
16 │ │         )
   │ ╰─────────^ attributes hash: 703374162461487425
   │  
   = ExpressionAttributes {
         typ: Struct(
             Struct {
                 name: "House",
                 fields: [
                     (
                         "price",
                         Base(
                             Numeric(
                                 U256,
                             ),
                         ),
                     ),
                     (
                         "size",
                         Base(
                             Numeric(
                                 U256,
                             ),
                         ),
                     ),
                     (
                         "rooms",
                         Base(
                             Numeric(
                                 U8,
                             ),
                         ),
                     ),
                     (
                         "vacant",
                         Base(
                             Bool,
                         ),
                     ),
                 ],
             },
         ),
         location: Memory,
         move_location: None,
     }

note: 
   ┌─ features/structs.fe:17:16
   │
17 │         assert self.my_house.price == 1
   │                ^^^^^^^^^^^^^ attributes hash: 8349109361301603440
   │
   = ExpressionAttributes {
         typ: Struct(
             Struct {
                 name: "House",
                 fields: [
                     (
                         "price",
                         Base(
                             Numeric(
                                 U256,
                             ),
                         ),
                     ),
                     (
                         "size",
                         Base(
                             Numeric(
                                 U256,
                             ),
                         ),
                     ),
                     (
                         "rooms",
                         Base(
                             Numeric(
                                 U8,
                             ),
                         ),
                     ),
                     (
                         "vacant",
                         Base(
                             Bool,
                         ),
                     ),
                 ],
             },
         ),
         location: Storage {
             nonce: Some(
                 0,
             ),
         },
         move_location: None,
     }

note: 
   ┌─ features/structs.fe:17:16
   │
17 │         assert self.my_house.price == 1
   │                ^^^^^^^^^^^^^^^^^^^ attributes hash: 9658275715484404641
   │
   = ExpressionAttributes {
         typ: Base(
             Numeric(
                 U256,
             ),
         ),
         location: Storage {
             nonce: Some(
                 0,
             ),
         },
         move_location: Some(
             Value,
         ),
     }

note: 
   ┌─ features/structs.fe:17:39
   │
17 │         assert self.my_house.price == 1
   │                                       ^ attributes hash: 1230752710897721197
   │
   = ExpressionAttributes {
         typ: Base(
             Numeric(
                 U256,
             ),
         ),
         location: Value,
         move_location: None,
     }

note: 
   ┌─ features/structs.fe:17:16
   │
17 │         assert self.my_house.price == 1
   │                ^^^^^^^^^^^^^^^^^^^^^^^^ attributes hash: 519621297275845584
   │
   = ExpressionAttributes {
         typ: Base(
             Bool,
         ),
         location: Value,
         move_location: None,
     }

note: 
   ┌─ features/structs.fe:18:16
   │
18 │         assert self.my_house.size == 2
   │                ^^^^^^^^^^^^^ attributes hash: 8349109361301603440
   │
   = ExpressionAttributes {
         typ: Struct(
             Struct {
                 name: "House",
                 fields: [
                     (
                         "price",
                         Base(
                             Numeric(
                                 U256,
                             ),
                         ),
                     ),
                     (
                         "size",
                         Base(
                             Numeric(
                                 U256,
                             ),
                         ),
                     ),
                     (
                         "rooms",
                         Base(
                             Numeric(
                                 U8,
                             ),
                         ),
                     ),
                     (
                         "vacant",
                         Base(
                             Bool,
                         ),
                     ),
                 ],
             },
         ),
         location: Storage {
             nonce: Some(
                 0,
             ),
         },
         move_location: None,
     }

note: 
   ┌─ features/structs.fe:18:16
   │
18 │         assert self.my_house.size == 2
   │                ^^^^^^^^^^^^^^^^^^ attributes hash: 9658275715484404641
   │
   = ExpressionAttributes {
         typ: Base(
             Numeric(
                 U256,
             ),
         ),
         location: Storage {
             nonce: Some(
                 0,
             ),
         },
         move_location: Some(
             Value,
         ),
     }

note: 
   ┌─ features/structs.fe:18:38
   │
18 │         assert self.my_house.size == 2
   │                                      ^ attributes hash: 1230752710897721197
   │
   = ExpressionAttributes {
         typ: Base(
             Numeric(
                 U256,
             ),
         ),
         location: Value,
         move_location: None,
     }

note: 
   ┌─ features/structs.fe:18:16
   │
18 │         assert self.my_house.size == 2
   │                ^^^^^^^^^^^^^^^^^^^^^^^ attributes hash: 519621297275845584
   │
   = ExpressionAttributes {
         typ: Base(
             Bool,
         ),
         location: Value,
         move_location: None,
     }

note: 
   ┌─ features/structs.fe:19:16
   │
19 │         assert self.my_house.rooms == u8(5)
   │                ^^^^^^^^^^^^^ attributes hash: 8349109361301603440
   │
   = ExpressionAttributes {
         typ: Struct(
             Struct {
                 name: "House",
                 fields: [
                     (
                         "price",
                         Base(
                             Numeric(
                                 U256,
                             ),
                         ),
                     ),
                     (
                         "size",
                         Base(
                             Numeric(
                                 U256,
                             ),
                         ),
                     ),
                     (
                         "rooms",
                         Base(
                             Numeric(
                                 U8,
                             ),
                         ),
                     ),
                     (
                         "vacant",
                         Base(
                             Bool,
                         ),
                     ),
                 ],
             },
         ),
         location: Storage {
             nonce: Some(
                 0,
             ),
         },
         move_location: None,
     }

note: 
   ┌─ features/structs.fe:19:16
   │
19 │         assert self.my_house.rooms == u8(5)
   │                ^^^^^^^^^^^^^^^^^^^ attributes hash: 10558653526815956836
   │
   = ExpressionAttributes {
         typ: Base(
             Numeric(
                 U8,
             ),
         ),
         location: Storage {
             nonce: Some(
                 0,
             ),
         },
         move_location: Some(
             Value,
         ),
     }

note: 
   ┌─ features/structs.fe:19:42
   │
19 │         assert self.my_house.rooms == u8(5)
   │                                          ^ attributes hash: 11226462071603862164
   │
   = ExpressionAttributes {
         typ: Base(
             Numeric(
                 U8,
             ),
         ),
         location: Value,
         move_location: None,
     }

note: 
   ┌─ features/structs.fe:19:39
   │
19 │         assert self.my_house.rooms == u8(5)
   │                                       ^^^^^ attributes hash: 11226462071603862164
   │
   = ExpressionAttributes {
         typ: Base(
             Numeric(
                 U8,
             ),
         ),
         location: Value,
         move_location: None,
     }

note: 
   ┌─ features/structs.fe:19:16
   │
19 │         assert self.my_house.rooms == u8(5)
   │                ^^^^^^^^^^^^^^^^^^^^^^^^^^^^ attributes hash: 519621297275845584
   │
   = ExpressionAttributes {
         typ: Base(
             Bool,
         ),
         location: Value,
         move_location: None,
     }

note: 
   ┌─ features/structs.fe:20:16
   │
20 │         assert self.my_house.vacant == false
   │                ^^^^^^^^^^^^^ attributes hash: 8349109361301603440
   │
   = ExpressionAttributes {
         typ: Struct(
             Struct {
                 name: "House",
                 fields: [
                     (
                         "price",
                         Base(
                             Numeric(
                                 U256,
                             ),
                         ),
                     ),
                     (
                         "size",
                         Base(
                             Numeric(
                                 U256,
                             ),
                         ),
                     ),
                     (
                         "rooms",
                         Base(
                             Numeric(
                                 U8,
                             ),
                         ),
                     ),
                     (
                         "vacant",
                         Base(
                             Bool,
                         ),
                     ),
                 ],
             },
         ),
         location: Storage {
             nonce: Some(
                 0,
             ),
         },
         move_location: None,
     }

note: 
   ┌─ features/structs.fe:20:16
   │
20 │         assert self.my_house.vacant == false
   │                ^^^^^^^^^^^^^^^^^^^^ attributes hash: 13730979586018155653
   │
   = ExpressionAttributes {
         typ: Base(
             Bool,
         ),
         location: Storage {
             nonce: Some(
                 0,
             ),
         },
         move_location: Some(
             Value,
         ),
     }

note: 
   ┌─ features/structs.fe:20:40
   │
20 │         assert self.my_house.vacant == false
   │                                        ^^^^^ attributes hash: 519621297275845584
   │
   = ExpressionAttributes {
         typ: Base(
             Bool,
         ),
         location: Value,
         move_location: None,
     }

note: 
   ┌─ features/structs.fe:20:16
   │
20 │         assert self.my_house.vacant == false
   │                ^^^^^^^^^^^^^^^^^^^^^^^^^^^^^ attributes hash: 519621297275845584
   │
   = ExpressionAttributes {
         typ: Base(
             Bool,
         ),
         location: Value,
         move_location: None,
     }

note: 
   ┌─ features/structs.fe:22:9
   │
22 │         self.my_house.size = 50
   │         ^^^^^^^^^^^^^ attributes hash: 8349109361301603440
   │
   = ExpressionAttributes {
         typ: Struct(
             Struct {
                 name: "House",
                 fields: [
                     (
                         "price",
                         Base(
                             Numeric(
                                 U256,
                             ),
                         ),
                     ),
                     (
                         "size",
                         Base(
                             Numeric(
                                 U256,
                             ),
                         ),
                     ),
                     (
                         "rooms",
                         Base(
                             Numeric(
                                 U8,
                             ),
                         ),
                     ),
                     (
                         "vacant",
                         Base(
                             Bool,
                         ),
                     ),
                 ],
             },
         ),
         location: Storage {
             nonce: Some(
                 0,
             ),
         },
         move_location: None,
     }

note: 
   ┌─ features/structs.fe:22:9
   │
22 │         self.my_house.size = 50
   │         ^^^^^^^^^^^^^^^^^^ attributes hash: 15242400217978318652
   │
   = ExpressionAttributes {
         typ: Base(
             Numeric(
                 U256,
             ),
         ),
         location: Storage {
             nonce: Some(
                 0,
             ),
         },
         move_location: None,
     }

note: 
   ┌─ features/structs.fe:22:30
   │
22 │         self.my_house.size = 50
   │                              ^^ attributes hash: 1230752710897721197
   │
   = ExpressionAttributes {
         typ: Base(
             Numeric(
                 U256,
             ),
         ),
         location: Value,
         move_location: None,
     }

note: 
   ┌─ features/structs.fe:23:16
   │
23 │         assert self.my_house.size == 50
   │                ^^^^^^^^^^^^^ attributes hash: 8349109361301603440
   │
   = ExpressionAttributes {
         typ: Struct(
             Struct {
                 name: "House",
                 fields: [
                     (
                         "price",
                         Base(
                             Numeric(
                                 U256,
                             ),
                         ),
                     ),
                     (
                         "size",
                         Base(
                             Numeric(
                                 U256,
                             ),
                         ),
                     ),
                     (
                         "rooms",
                         Base(
                             Numeric(
                                 U8,
                             ),
                         ),
                     ),
                     (
                         "vacant",
                         Base(
                             Bool,
                         ),
                     ),
                 ],
             },
         ),
         location: Storage {
             nonce: Some(
                 0,
             ),
         },
         move_location: None,
     }

note: 
   ┌─ features/structs.fe:23:16
   │
23 │         assert self.my_house.size == 50
   │                ^^^^^^^^^^^^^^^^^^ attributes hash: 9658275715484404641
   │
   = ExpressionAttributes {
         typ: Base(
             Numeric(
                 U256,
             ),
         ),
         location: Storage {
             nonce: Some(
                 0,
             ),
         },
         move_location: Some(
             Value,
         ),
     }

note: 
   ┌─ features/structs.fe:23:38
   │
23 │         assert self.my_house.size == 50
   │                                      ^^ attributes hash: 1230752710897721197
   │
   = ExpressionAttributes {
         typ: Base(
             Numeric(
                 U256,
             ),
         ),
         location: Value,
         move_location: None,
     }

note: 
   ┌─ features/structs.fe:23:16
   │
23 │         assert self.my_house.size == 50
   │                ^^^^^^^^^^^^^^^^^^^^^^^^ attributes hash: 519621297275845584
   │
   = ExpressionAttributes {
         typ: Base(
             Bool,
         ),
         location: Value,
         move_location: None,
     }

note: 
   ┌─ features/structs.fe:24:16
   │
24 │         assert self.my_house.price == 1
   │                ^^^^^^^^^^^^^ attributes hash: 8349109361301603440
   │
   = ExpressionAttributes {
         typ: Struct(
             Struct {
                 name: "House",
                 fields: [
                     (
                         "price",
                         Base(
                             Numeric(
                                 U256,
                             ),
                         ),
                     ),
                     (
                         "size",
                         Base(
                             Numeric(
                                 U256,
                             ),
                         ),
                     ),
                     (
                         "rooms",
                         Base(
                             Numeric(
                                 U8,
                             ),
                         ),
                     ),
                     (
                         "vacant",
                         Base(
                             Bool,
                         ),
                     ),
                 ],
             },
         ),
         location: Storage {
             nonce: Some(
                 0,
             ),
         },
         move_location: None,
     }

note: 
   ┌─ features/structs.fe:24:16
   │
24 │         assert self.my_house.price == 1
   │                ^^^^^^^^^^^^^^^^^^^ attributes hash: 9658275715484404641
   │
   = ExpressionAttributes {
         typ: Base(
             Numeric(
                 U256,
             ),
         ),
         location: Storage {
             nonce: Some(
                 0,
             ),
         },
         move_location: Some(
             Value,
         ),
     }

note: 
   ┌─ features/structs.fe:24:39
   │
24 │         assert self.my_house.price == 1
   │                                       ^ attributes hash: 1230752710897721197
   │
   = ExpressionAttributes {
         typ: Base(
             Numeric(
                 U256,
             ),
         ),
         location: Value,
         move_location: None,
     }

note: 
   ┌─ features/structs.fe:24:16
   │
24 │         assert self.my_house.price == 1
   │                ^^^^^^^^^^^^^^^^^^^^^^^^ attributes hash: 519621297275845584
   │
   = ExpressionAttributes {
         typ: Base(
             Bool,
         ),
         location: Value,
         move_location: None,
     }

note: 
   ┌─ features/structs.fe:25:16
   │
25 │         assert self.my_house.rooms == u8(5)
   │                ^^^^^^^^^^^^^ attributes hash: 8349109361301603440
   │
   = ExpressionAttributes {
         typ: Struct(
             Struct {
                 name: "House",
                 fields: [
                     (
                         "price",
                         Base(
                             Numeric(
                                 U256,
                             ),
                         ),
                     ),
                     (
                         "size",
                         Base(
                             Numeric(
                                 U256,
                             ),
                         ),
                     ),
                     (
                         "rooms",
                         Base(
                             Numeric(
                                 U8,
                             ),
                         ),
                     ),
                     (
                         "vacant",
                         Base(
                             Bool,
                         ),
                     ),
                 ],
             },
         ),
         location: Storage {
             nonce: Some(
                 0,
             ),
         },
         move_location: None,
     }

note: 
   ┌─ features/structs.fe:25:16
   │
25 │         assert self.my_house.rooms == u8(5)
   │                ^^^^^^^^^^^^^^^^^^^ attributes hash: 10558653526815956836
   │
   = ExpressionAttributes {
         typ: Base(
             Numeric(
                 U8,
             ),
         ),
         location: Storage {
             nonce: Some(
                 0,
             ),
         },
         move_location: Some(
             Value,
         ),
     }

note: 
   ┌─ features/structs.fe:25:42
   │
25 │         assert self.my_house.rooms == u8(5)
   │                                          ^ attributes hash: 11226462071603862164
   │
   = ExpressionAttributes {
         typ: Base(
             Numeric(
                 U8,
             ),
         ),
         location: Value,
         move_location: None,
     }

note: 
   ┌─ features/structs.fe:25:39
   │
25 │         assert self.my_house.rooms == u8(5)
   │                                       ^^^^^ attributes hash: 11226462071603862164
   │
   = ExpressionAttributes {
         typ: Base(
             Numeric(
                 U8,
             ),
         ),
         location: Value,
         move_location: None,
     }

note: 
   ┌─ features/structs.fe:25:16
   │
25 │         assert self.my_house.rooms == u8(5)
   │                ^^^^^^^^^^^^^^^^^^^^^^^^^^^^ attributes hash: 519621297275845584
   │
   = ExpressionAttributes {
         typ: Base(
             Bool,
         ),
         location: Value,
         move_location: None,
     }

note: 
   ┌─ features/structs.fe:26:16
   │
26 │         assert self.my_house.vacant == false
   │                ^^^^^^^^^^^^^ attributes hash: 8349109361301603440
   │
   = ExpressionAttributes {
         typ: Struct(
             Struct {
                 name: "House",
                 fields: [
                     (
                         "price",
                         Base(
                             Numeric(
                                 U256,
                             ),
                         ),
                     ),
                     (
                         "size",
                         Base(
                             Numeric(
                                 U256,
                             ),
                         ),
                     ),
                     (
                         "rooms",
                         Base(
                             Numeric(
                                 U8,
                             ),
                         ),
                     ),
                     (
                         "vacant",
                         Base(
                             Bool,
                         ),
                     ),
                 ],
             },
         ),
         location: Storage {
             nonce: Some(
                 0,
             ),
         },
         move_location: None,
     }

note: 
   ┌─ features/structs.fe:26:16
   │
26 │         assert self.my_house.vacant == false
   │                ^^^^^^^^^^^^^^^^^^^^ attributes hash: 13730979586018155653
   │
   = ExpressionAttributes {
         typ: Base(
             Bool,
         ),
         location: Storage {
             nonce: Some(
                 0,
             ),
         },
         move_location: Some(
             Value,
         ),
     }

note: 
   ┌─ features/structs.fe:26:40
   │
26 │         assert self.my_house.vacant == false
   │                                        ^^^^^ attributes hash: 519621297275845584
   │
   = ExpressionAttributes {
         typ: Base(
             Bool,
         ),
         location: Value,
         move_location: None,
     }

note: 
   ┌─ features/structs.fe:26:16
   │
26 │         assert self.my_house.vacant == false
   │                ^^^^^^^^^^^^^^^^^^^^^^^^^^^^^ attributes hash: 519621297275845584
   │
   = ExpressionAttributes {
         typ: Base(
             Bool,
         ),
         location: Value,
         move_location: None,
     }

note: 
   ┌─ features/structs.fe:28:9
   │
28 │         self.my_house.price = 1000
   │         ^^^^^^^^^^^^^ attributes hash: 8349109361301603440
   │
   = ExpressionAttributes {
         typ: Struct(
             Struct {
                 name: "House",
                 fields: [
                     (
                         "price",
                         Base(
                             Numeric(
                                 U256,
                             ),
                         ),
                     ),
                     (
                         "size",
                         Base(
                             Numeric(
                                 U256,
                             ),
                         ),
                     ),
                     (
                         "rooms",
                         Base(
                             Numeric(
                                 U8,
                             ),
                         ),
                     ),
                     (
                         "vacant",
                         Base(
                             Bool,
                         ),
                     ),
                 ],
             },
         ),
         location: Storage {
             nonce: Some(
                 0,
             ),
         },
         move_location: None,
     }

note: 
   ┌─ features/structs.fe:28:9
   │
28 │         self.my_house.price = 1000
   │         ^^^^^^^^^^^^^^^^^^^ attributes hash: 15242400217978318652
   │
   = ExpressionAttributes {
         typ: Base(
             Numeric(
                 U256,
             ),
         ),
         location: Storage {
             nonce: Some(
                 0,
             ),
         },
         move_location: None,
     }

note: 
   ┌─ features/structs.fe:28:31
   │
28 │         self.my_house.price = 1000
   │                               ^^^^ attributes hash: 1230752710897721197
   │
   = ExpressionAttributes {
         typ: Base(
             Numeric(
                 U256,
             ),
         ),
         location: Value,
         move_location: None,
     }

note: 
   ┌─ features/structs.fe:29:16
   │
29 │         assert self.my_house.size == 50
   │                ^^^^^^^^^^^^^ attributes hash: 8349109361301603440
   │
   = ExpressionAttributes {
         typ: Struct(
             Struct {
                 name: "House",
                 fields: [
                     (
                         "price",
                         Base(
                             Numeric(
                                 U256,
                             ),
                         ),
                     ),
                     (
                         "size",
                         Base(
                             Numeric(
                                 U256,
                             ),
                         ),
                     ),
                     (
                         "rooms",
                         Base(
                             Numeric(
                                 U8,
                             ),
                         ),
                     ),
                     (
                         "vacant",
                         Base(
                             Bool,
                         ),
                     ),
                 ],
             },
         ),
         location: Storage {
             nonce: Some(
                 0,
             ),
         },
         move_location: None,
     }

note: 
   ┌─ features/structs.fe:29:16
   │
29 │         assert self.my_house.size == 50
   │                ^^^^^^^^^^^^^^^^^^ attributes hash: 9658275715484404641
   │
   = ExpressionAttributes {
         typ: Base(
             Numeric(
                 U256,
             ),
         ),
         location: Storage {
             nonce: Some(
                 0,
             ),
         },
         move_location: Some(
             Value,
         ),
     }

note: 
   ┌─ features/structs.fe:29:38
   │
29 │         assert self.my_house.size == 50
   │                                      ^^ attributes hash: 1230752710897721197
   │
   = ExpressionAttributes {
         typ: Base(
             Numeric(
                 U256,
             ),
         ),
         location: Value,
         move_location: None,
     }

note: 
   ┌─ features/structs.fe:29:16
   │
29 │         assert self.my_house.size == 50
   │                ^^^^^^^^^^^^^^^^^^^^^^^^ attributes hash: 519621297275845584
   │
   = ExpressionAttributes {
         typ: Base(
             Bool,
         ),
         location: Value,
         move_location: None,
     }

note: 
   ┌─ features/structs.fe:30:16
   │
30 │         assert self.my_house.price == 1000
   │                ^^^^^^^^^^^^^ attributes hash: 8349109361301603440
   │
   = ExpressionAttributes {
         typ: Struct(
             Struct {
                 name: "House",
                 fields: [
                     (
                         "price",
                         Base(
                             Numeric(
                                 U256,
                             ),
                         ),
                     ),
                     (
                         "size",
                         Base(
                             Numeric(
                                 U256,
                             ),
                         ),
                     ),
                     (
                         "rooms",
                         Base(
                             Numeric(
                                 U8,
                             ),
                         ),
                     ),
                     (
                         "vacant",
                         Base(
                             Bool,
                         ),
                     ),
                 ],
             },
         ),
         location: Storage {
             nonce: Some(
                 0,
             ),
         },
         move_location: None,
     }

note: 
   ┌─ features/structs.fe:30:16
   │
30 │         assert self.my_house.price == 1000
   │                ^^^^^^^^^^^^^^^^^^^ attributes hash: 9658275715484404641
   │
   = ExpressionAttributes {
         typ: Base(
             Numeric(
                 U256,
             ),
         ),
         location: Storage {
             nonce: Some(
                 0,
             ),
         },
         move_location: Some(
             Value,
         ),
     }

note: 
   ┌─ features/structs.fe:30:39
   │
30 │         assert self.my_house.price == 1000
   │                                       ^^^^ attributes hash: 1230752710897721197
   │
   = ExpressionAttributes {
         typ: Base(
             Numeric(
                 U256,
             ),
         ),
         location: Value,
         move_location: None,
     }

note: 
   ┌─ features/structs.fe:30:16
   │
30 │         assert self.my_house.price == 1000
   │                ^^^^^^^^^^^^^^^^^^^^^^^^^^^ attributes hash: 519621297275845584
   │
   = ExpressionAttributes {
         typ: Base(
             Bool,
         ),
         location: Value,
         move_location: None,
     }

note: 
   ┌─ features/structs.fe:31:16
   │
31 │         assert self.my_house.rooms == u8(5)
   │                ^^^^^^^^^^^^^ attributes hash: 8349109361301603440
   │
   = ExpressionAttributes {
         typ: Struct(
             Struct {
                 name: "House",
                 fields: [
                     (
                         "price",
                         Base(
                             Numeric(
                                 U256,
                             ),
                         ),
                     ),
                     (
                         "size",
                         Base(
                             Numeric(
                                 U256,
                             ),
                         ),
                     ),
                     (
                         "rooms",
                         Base(
                             Numeric(
                                 U8,
                             ),
                         ),
                     ),
                     (
                         "vacant",
                         Base(
                             Bool,
                         ),
                     ),
                 ],
             },
         ),
         location: Storage {
             nonce: Some(
                 0,
             ),
         },
         move_location: None,
     }

note: 
   ┌─ features/structs.fe:31:16
   │
31 │         assert self.my_house.rooms == u8(5)
   │                ^^^^^^^^^^^^^^^^^^^ attributes hash: 10558653526815956836
   │
   = ExpressionAttributes {
         typ: Base(
             Numeric(
                 U8,
             ),
         ),
         location: Storage {
             nonce: Some(
                 0,
             ),
         },
         move_location: Some(
             Value,
         ),
     }

note: 
   ┌─ features/structs.fe:31:42
   │
31 │         assert self.my_house.rooms == u8(5)
   │                                          ^ attributes hash: 11226462071603862164
   │
   = ExpressionAttributes {
         typ: Base(
             Numeric(
                 U8,
             ),
         ),
         location: Value,
         move_location: None,
     }

note: 
   ┌─ features/structs.fe:31:39
   │
31 │         assert self.my_house.rooms == u8(5)
   │                                       ^^^^^ attributes hash: 11226462071603862164
   │
   = ExpressionAttributes {
         typ: Base(
             Numeric(
                 U8,
             ),
         ),
         location: Value,
         move_location: None,
     }

note: 
   ┌─ features/structs.fe:31:16
   │
31 │         assert self.my_house.rooms == u8(5)
   │                ^^^^^^^^^^^^^^^^^^^^^^^^^^^^ attributes hash: 519621297275845584
   │
   = ExpressionAttributes {
         typ: Base(
             Bool,
         ),
         location: Value,
         move_location: None,
     }

note: 
   ┌─ features/structs.fe:32:16
   │
32 │         assert self.my_house.vacant == false
   │                ^^^^^^^^^^^^^ attributes hash: 8349109361301603440
   │
   = ExpressionAttributes {
         typ: Struct(
             Struct {
                 name: "House",
                 fields: [
                     (
                         "price",
                         Base(
                             Numeric(
                                 U256,
                             ),
                         ),
                     ),
                     (
                         "size",
                         Base(
                             Numeric(
                                 U256,
                             ),
                         ),
                     ),
                     (
                         "rooms",
                         Base(
                             Numeric(
                                 U8,
                             ),
                         ),
                     ),
                     (
                         "vacant",
                         Base(
                             Bool,
                         ),
                     ),
                 ],
             },
         ),
         location: Storage {
             nonce: Some(
                 0,
             ),
         },
         move_location: None,
     }

note: 
   ┌─ features/structs.fe:32:16
   │
32 │         assert self.my_house.vacant == false
   │                ^^^^^^^^^^^^^^^^^^^^ attributes hash: 13730979586018155653
   │
   = ExpressionAttributes {
         typ: Base(
             Bool,
         ),
         location: Storage {
             nonce: Some(
                 0,
             ),
         },
         move_location: Some(
             Value,
         ),
     }

note: 
   ┌─ features/structs.fe:32:40
   │
32 │         assert self.my_house.vacant == false
   │                                        ^^^^^ attributes hash: 519621297275845584
   │
   = ExpressionAttributes {
         typ: Base(
             Bool,
         ),
         location: Value,
         move_location: None,
     }

note: 
   ┌─ features/structs.fe:32:16
   │
32 │         assert self.my_house.vacant == false
   │                ^^^^^^^^^^^^^^^^^^^^^^^^^^^^^ attributes hash: 519621297275845584
   │
   = ExpressionAttributes {
         typ: Base(
             Bool,
         ),
         location: Value,
         move_location: None,
     }

note: 
   ┌─ features/structs.fe:33:9
   │
33 │         self.my_house.vacant = true
   │         ^^^^^^^^^^^^^ attributes hash: 8349109361301603440
   │
   = ExpressionAttributes {
         typ: Struct(
             Struct {
                 name: "House",
                 fields: [
                     (
                         "price",
                         Base(
                             Numeric(
                                 U256,
                             ),
                         ),
                     ),
                     (
                         "size",
                         Base(
                             Numeric(
                                 U256,
                             ),
                         ),
                     ),
                     (
                         "rooms",
                         Base(
                             Numeric(
                                 U8,
                             ),
                         ),
                     ),
                     (
                         "vacant",
                         Base(
                             Bool,
                         ),
                     ),
                 ],
             },
         ),
         location: Storage {
             nonce: Some(
                 0,
             ),
         },
         move_location: None,
     }

note: 
   ┌─ features/structs.fe:33:9
   │
33 │         self.my_house.vacant = true
   │         ^^^^^^^^^^^^^^^^^^^^ attributes hash: 12273323640399429874
   │
   = ExpressionAttributes {
         typ: Base(
             Bool,
         ),
         location: Storage {
             nonce: Some(
                 0,
             ),
         },
         move_location: None,
     }

note: 
   ┌─ features/structs.fe:33:32
   │
33 │         self.my_house.vacant = true
   │                                ^^^^ attributes hash: 519621297275845584
   │
   = ExpressionAttributes {
         typ: Base(
             Bool,
         ),
         location: Value,
         move_location: None,
     }

note: 
   ┌─ features/structs.fe:34:16
   │
34 │         assert self.my_house.size == 50
   │                ^^^^^^^^^^^^^ attributes hash: 8349109361301603440
   │
   = ExpressionAttributes {
         typ: Struct(
             Struct {
                 name: "House",
                 fields: [
                     (
                         "price",
                         Base(
                             Numeric(
                                 U256,
                             ),
                         ),
                     ),
                     (
                         "size",
                         Base(
                             Numeric(
                                 U256,
                             ),
                         ),
                     ),
                     (
                         "rooms",
                         Base(
                             Numeric(
                                 U8,
                             ),
                         ),
                     ),
                     (
                         "vacant",
                         Base(
                             Bool,
                         ),
                     ),
                 ],
             },
         ),
         location: Storage {
             nonce: Some(
                 0,
             ),
         },
         move_location: None,
     }

note: 
   ┌─ features/structs.fe:34:16
   │
34 │         assert self.my_house.size == 50
   │                ^^^^^^^^^^^^^^^^^^ attributes hash: 9658275715484404641
   │
   = ExpressionAttributes {
         typ: Base(
             Numeric(
                 U256,
             ),
         ),
         location: Storage {
             nonce: Some(
                 0,
             ),
         },
         move_location: Some(
             Value,
         ),
     }

note: 
   ┌─ features/structs.fe:34:38
   │
34 │         assert self.my_house.size == 50
   │                                      ^^ attributes hash: 1230752710897721197
   │
   = ExpressionAttributes {
         typ: Base(
             Numeric(
                 U256,
             ),
         ),
         location: Value,
         move_location: None,
     }

note: 
   ┌─ features/structs.fe:34:16
   │
34 │         assert self.my_house.size == 50
   │                ^^^^^^^^^^^^^^^^^^^^^^^^ attributes hash: 519621297275845584
   │
   = ExpressionAttributes {
         typ: Base(
             Bool,
         ),
         location: Value,
         move_location: None,
     }

note: 
   ┌─ features/structs.fe:35:16
   │
35 │         assert self.my_house.price == 1000
   │                ^^^^^^^^^^^^^ attributes hash: 8349109361301603440
   │
   = ExpressionAttributes {
         typ: Struct(
             Struct {
                 name: "House",
                 fields: [
                     (
                         "price",
                         Base(
                             Numeric(
                                 U256,
                             ),
                         ),
                     ),
                     (
                         "size",
                         Base(
                             Numeric(
                                 U256,
                             ),
                         ),
                     ),
                     (
                         "rooms",
                         Base(
                             Numeric(
                                 U8,
                             ),
                         ),
                     ),
                     (
                         "vacant",
                         Base(
                             Bool,
                         ),
                     ),
                 ],
             },
         ),
         location: Storage {
             nonce: Some(
                 0,
             ),
         },
         move_location: None,
     }

note: 
   ┌─ features/structs.fe:35:16
   │
35 │         assert self.my_house.price == 1000
   │                ^^^^^^^^^^^^^^^^^^^ attributes hash: 9658275715484404641
   │
   = ExpressionAttributes {
         typ: Base(
             Numeric(
                 U256,
             ),
         ),
         location: Storage {
             nonce: Some(
                 0,
             ),
         },
         move_location: Some(
             Value,
         ),
     }

note: 
   ┌─ features/structs.fe:35:39
   │
35 │         assert self.my_house.price == 1000
   │                                       ^^^^ attributes hash: 1230752710897721197
   │
   = ExpressionAttributes {
         typ: Base(
             Numeric(
                 U256,
             ),
         ),
         location: Value,
         move_location: None,
     }

note: 
   ┌─ features/structs.fe:35:16
   │
35 │         assert self.my_house.price == 1000
   │                ^^^^^^^^^^^^^^^^^^^^^^^^^^^ attributes hash: 519621297275845584
   │
   = ExpressionAttributes {
         typ: Base(
             Bool,
         ),
         location: Value,
         move_location: None,
     }

note: 
   ┌─ features/structs.fe:36:16
   │
36 │         assert self.my_house.rooms == u8(5)
   │                ^^^^^^^^^^^^^ attributes hash: 8349109361301603440
   │
   = ExpressionAttributes {
         typ: Struct(
             Struct {
                 name: "House",
                 fields: [
                     (
                         "price",
                         Base(
                             Numeric(
                                 U256,
                             ),
                         ),
                     ),
                     (
                         "size",
                         Base(
                             Numeric(
                                 U256,
                             ),
                         ),
                     ),
                     (
                         "rooms",
                         Base(
                             Numeric(
                                 U8,
                             ),
                         ),
                     ),
                     (
                         "vacant",
                         Base(
                             Bool,
                         ),
                     ),
                 ],
             },
         ),
         location: Storage {
             nonce: Some(
                 0,
             ),
         },
         move_location: None,
     }

note: 
   ┌─ features/structs.fe:36:16
   │
36 │         assert self.my_house.rooms == u8(5)
   │                ^^^^^^^^^^^^^^^^^^^ attributes hash: 10558653526815956836
   │
   = ExpressionAttributes {
         typ: Base(
             Numeric(
                 U8,
             ),
         ),
         location: Storage {
             nonce: Some(
                 0,
             ),
         },
         move_location: Some(
             Value,
         ),
     }

note: 
   ┌─ features/structs.fe:36:42
   │
36 │         assert self.my_house.rooms == u8(5)
   │                                          ^ attributes hash: 11226462071603862164
   │
   = ExpressionAttributes {
         typ: Base(
             Numeric(
                 U8,
             ),
         ),
         location: Value,
         move_location: None,
     }

note: 
   ┌─ features/structs.fe:36:39
   │
36 │         assert self.my_house.rooms == u8(5)
   │                                       ^^^^^ attributes hash: 11226462071603862164
   │
   = ExpressionAttributes {
         typ: Base(
             Numeric(
                 U8,
             ),
         ),
         location: Value,
         move_location: None,
     }

note: 
   ┌─ features/structs.fe:36:16
   │
36 │         assert self.my_house.rooms == u8(5)
   │                ^^^^^^^^^^^^^^^^^^^^^^^^^^^^ attributes hash: 519621297275845584
   │
   = ExpressionAttributes {
         typ: Base(
             Bool,
         ),
         location: Value,
         move_location: None,
     }

note: 
   ┌─ features/structs.fe:37:16
   │
37 │         assert self.my_house.vacant
   │                ^^^^^^^^^^^^^ attributes hash: 8349109361301603440
   │
   = ExpressionAttributes {
         typ: Struct(
             Struct {
                 name: "House",
                 fields: [
                     (
                         "price",
                         Base(
                             Numeric(
                                 U256,
                             ),
                         ),
                     ),
                     (
                         "size",
                         Base(
                             Numeric(
                                 U256,
                             ),
                         ),
                     ),
                     (
                         "rooms",
                         Base(
                             Numeric(
                                 U8,
                             ),
                         ),
                     ),
                     (
                         "vacant",
                         Base(
                             Bool,
                         ),
                     ),
                 ],
             },
         ),
         location: Storage {
             nonce: Some(
                 0,
             ),
         },
         move_location: None,
     }

note: 
   ┌─ features/structs.fe:37:16
   │
37 │         assert self.my_house.vacant
   │                ^^^^^^^^^^^^^^^^^^^^ attributes hash: 13730979586018155653
   │
   = ExpressionAttributes {
         typ: Base(
             Bool,
         ),
         location: Storage {
             nonce: Some(
                 0,
             ),
         },
         move_location: Some(
             Value,
         ),
     }

note: 
   ┌─ features/structs.fe:38:9
   │
38 │         self.my_house.rooms = u8(100)
   │         ^^^^^^^^^^^^^ attributes hash: 8349109361301603440
   │
   = ExpressionAttributes {
         typ: Struct(
             Struct {
                 name: "House",
                 fields: [
                     (
                         "price",
                         Base(
                             Numeric(
                                 U256,
                             ),
                         ),
                     ),
                     (
                         "size",
                         Base(
                             Numeric(
                                 U256,
                             ),
                         ),
                     ),
                     (
                         "rooms",
                         Base(
                             Numeric(
                                 U8,
                             ),
                         ),
                     ),
                     (
                         "vacant",
                         Base(
                             Bool,
                         ),
                     ),
                 ],
             },
         ),
         location: Storage {
             nonce: Some(
                 0,
             ),
         },
         move_location: None,
     }

note: 
   ┌─ features/structs.fe:38:9
   │
38 │         self.my_house.rooms = u8(100)
   │         ^^^^^^^^^^^^^^^^^^^ attributes hash: 7971402677531616851
   │
   = ExpressionAttributes {
         typ: Base(
             Numeric(
                 U8,
             ),
         ),
         location: Storage {
             nonce: Some(
                 0,
             ),
         },
         move_location: None,
     }

note: 
   ┌─ features/structs.fe:38:34
   │
38 │         self.my_house.rooms = u8(100)
   │                                  ^^^ attributes hash: 11226462071603862164
   │
   = ExpressionAttributes {
         typ: Base(
             Numeric(
                 U8,
             ),
         ),
         location: Value,
         move_location: None,
     }

note: 
   ┌─ features/structs.fe:38:31
   │
38 │         self.my_house.rooms = u8(100)
   │                               ^^^^^^^ attributes hash: 11226462071603862164
   │
   = ExpressionAttributes {
         typ: Base(
             Numeric(
                 U8,
             ),
         ),
         location: Value,
         move_location: None,
     }

note: 
   ┌─ features/structs.fe:39:16
   │
39 │         assert self.my_house.size == 50
   │                ^^^^^^^^^^^^^ attributes hash: 8349109361301603440
   │
   = ExpressionAttributes {
         typ: Struct(
             Struct {
                 name: "House",
                 fields: [
                     (
                         "price",
                         Base(
                             Numeric(
                                 U256,
                             ),
                         ),
                     ),
                     (
                         "size",
                         Base(
                             Numeric(
                                 U256,
                             ),
                         ),
                     ),
                     (
                         "rooms",
                         Base(
                             Numeric(
                                 U8,
                             ),
                         ),
                     ),
                     (
                         "vacant",
                         Base(
                             Bool,
                         ),
                     ),
                 ],
             },
         ),
         location: Storage {
             nonce: Some(
                 0,
             ),
         },
         move_location: None,
     }

note: 
   ┌─ features/structs.fe:39:16
   │
39 │         assert self.my_house.size == 50
   │                ^^^^^^^^^^^^^^^^^^ attributes hash: 9658275715484404641
   │
   = ExpressionAttributes {
         typ: Base(
             Numeric(
                 U256,
             ),
         ),
         location: Storage {
             nonce: Some(
                 0,
             ),
         },
         move_location: Some(
             Value,
         ),
     }

note: 
   ┌─ features/structs.fe:39:38
   │
39 │         assert self.my_house.size == 50
   │                                      ^^ attributes hash: 1230752710897721197
   │
   = ExpressionAttributes {
         typ: Base(
             Numeric(
                 U256,
             ),
         ),
         location: Value,
         move_location: None,
     }

note: 
   ┌─ features/structs.fe:39:16
   │
39 │         assert self.my_house.size == 50
   │                ^^^^^^^^^^^^^^^^^^^^^^^^ attributes hash: 519621297275845584
   │
   = ExpressionAttributes {
         typ: Base(
             Bool,
         ),
         location: Value,
         move_location: None,
     }

note: 
   ┌─ features/structs.fe:40:16
   │
40 │         assert self.my_house.price == 1000
   │                ^^^^^^^^^^^^^ attributes hash: 8349109361301603440
   │
   = ExpressionAttributes {
         typ: Struct(
             Struct {
                 name: "House",
                 fields: [
                     (
                         "price",
                         Base(
                             Numeric(
                                 U256,
                             ),
                         ),
                     ),
                     (
                         "size",
                         Base(
                             Numeric(
                                 U256,
                             ),
                         ),
                     ),
                     (
                         "rooms",
                         Base(
                             Numeric(
                                 U8,
                             ),
                         ),
                     ),
                     (
                         "vacant",
                         Base(
                             Bool,
                         ),
                     ),
                 ],
             },
         ),
         location: Storage {
             nonce: Some(
                 0,
             ),
         },
         move_location: None,
     }

note: 
   ┌─ features/structs.fe:40:16
   │
40 │         assert self.my_house.price == 1000
   │                ^^^^^^^^^^^^^^^^^^^ attributes hash: 9658275715484404641
   │
   = ExpressionAttributes {
         typ: Base(
             Numeric(
                 U256,
             ),
         ),
         location: Storage {
             nonce: Some(
                 0,
             ),
         },
         move_location: Some(
             Value,
         ),
     }

note: 
   ┌─ features/structs.fe:40:39
   │
40 │         assert self.my_house.price == 1000
   │                                       ^^^^ attributes hash: 1230752710897721197
   │
   = ExpressionAttributes {
         typ: Base(
             Numeric(
                 U256,
             ),
         ),
         location: Value,
         move_location: None,
     }

note: 
   ┌─ features/structs.fe:40:16
   │
40 │         assert self.my_house.price == 1000
   │                ^^^^^^^^^^^^^^^^^^^^^^^^^^^ attributes hash: 519621297275845584
   │
   = ExpressionAttributes {
         typ: Base(
             Bool,
         ),
         location: Value,
         move_location: None,
     }

note: 
   ┌─ features/structs.fe:41:16
   │
41 │         assert self.my_house.rooms == u8(100)
   │                ^^^^^^^^^^^^^ attributes hash: 8349109361301603440
   │
   = ExpressionAttributes {
         typ: Struct(
             Struct {
                 name: "House",
                 fields: [
                     (
                         "price",
                         Base(
                             Numeric(
                                 U256,
                             ),
                         ),
                     ),
                     (
                         "size",
                         Base(
                             Numeric(
                                 U256,
                             ),
                         ),
                     ),
                     (
                         "rooms",
                         Base(
                             Numeric(
                                 U8,
                             ),
                         ),
                     ),
                     (
                         "vacant",
                         Base(
                             Bool,
                         ),
                     ),
                 ],
             },
         ),
         location: Storage {
             nonce: Some(
                 0,
             ),
         },
         move_location: None,
     }

note: 
   ┌─ features/structs.fe:41:16
   │
41 │         assert self.my_house.rooms == u8(100)
   │                ^^^^^^^^^^^^^^^^^^^ attributes hash: 10558653526815956836
   │
   = ExpressionAttributes {
         typ: Base(
             Numeric(
                 U8,
             ),
         ),
         location: Storage {
             nonce: Some(
                 0,
             ),
         },
         move_location: Some(
             Value,
         ),
     }

note: 
   ┌─ features/structs.fe:41:42
   │
41 │         assert self.my_house.rooms == u8(100)
   │                                          ^^^ attributes hash: 11226462071603862164
   │
   = ExpressionAttributes {
         typ: Base(
             Numeric(
                 U8,
             ),
         ),
         location: Value,
         move_location: None,
     }

note: 
   ┌─ features/structs.fe:41:39
   │
41 │         assert self.my_house.rooms == u8(100)
   │                                       ^^^^^^^ attributes hash: 11226462071603862164
   │
   = ExpressionAttributes {
         typ: Base(
             Numeric(
                 U8,
             ),
         ),
         location: Value,
         move_location: None,
     }

note: 
   ┌─ features/structs.fe:41:16
   │
41 │         assert self.my_house.rooms == u8(100)
   │                ^^^^^^^^^^^^^^^^^^^^^^^^^^^^^^ attributes hash: 519621297275845584
   │
   = ExpressionAttributes {
         typ: Base(
             Bool,
         ),
         location: Value,
         move_location: None,
     }

note: 
   ┌─ features/structs.fe:42:16
   │
42 │         assert self.my_house.vacant
   │                ^^^^^^^^^^^^^ attributes hash: 8349109361301603440
   │
   = ExpressionAttributes {
         typ: Struct(
             Struct {
                 name: "House",
                 fields: [
                     (
                         "price",
                         Base(
                             Numeric(
                                 U256,
                             ),
                         ),
                     ),
                     (
                         "size",
                         Base(
                             Numeric(
                                 U256,
                             ),
                         ),
                     ),
                     (
                         "rooms",
                         Base(
                             Numeric(
                                 U8,
                             ),
                         ),
                     ),
                     (
                         "vacant",
                         Base(
                             Bool,
                         ),
                     ),
                 ],
             },
         ),
         location: Storage {
             nonce: Some(
                 0,
             ),
         },
         move_location: None,
     }

note: 
   ┌─ features/structs.fe:42:16
   │
42 │         assert self.my_house.vacant
   │                ^^^^^^^^^^^^^^^^^^^^ attributes hash: 13730979586018155653
   │
   = ExpressionAttributes {
         typ: Base(
             Bool,
         ),
         location: Storage {
             nonce: Some(
                 0,
             ),
         },
         move_location: Some(
             Value,
         ),
     }

note: 
   ┌─ features/structs.fe:46:19
   │
46 │             price=300,
   │                   ^^^ attributes hash: 1230752710897721197
   │
   = ExpressionAttributes {
         typ: Base(
             Numeric(
                 U256,
             ),
         ),
         location: Value,
         move_location: None,
     }

note: 
   ┌─ features/structs.fe:47:18
   │
47 │             size=500,
   │                  ^^^ attributes hash: 1230752710897721197
   │
   = ExpressionAttributes {
         typ: Base(
             Numeric(
                 U256,
             ),
         ),
         location: Value,
         move_location: None,
     }

note: 
   ┌─ features/structs.fe:48:22
   │
48 │             rooms=u8(20),
   │                      ^^ attributes hash: 11226462071603862164
   │
   = ExpressionAttributes {
         typ: Base(
             Numeric(
                 U8,
             ),
         ),
         location: Value,
         move_location: None,
     }

note: 
   ┌─ features/structs.fe:48:19
   │
48 │             rooms=u8(20),
   │                   ^^^^^^ attributes hash: 11226462071603862164
   │
   = ExpressionAttributes {
         typ: Base(
             Numeric(
                 U8,
             ),
         ),
         location: Value,
         move_location: None,
     }

note: 
   ┌─ features/structs.fe:49:20
   │
49 │             vacant=true
   │                    ^^^^ attributes hash: 519621297275845584
   │
   = ExpressionAttributes {
         typ: Base(
             Bool,
         ),
         location: Value,
         move_location: None,
     }

note: 
   ┌─ features/structs.fe:45:31
   │  
45 │           let building: House = House(
   │ ╭───────────────────────────────^
46 │ │             price=300,
47 │ │             size=500,
48 │ │             rooms=u8(20),
49 │ │             vacant=true
50 │ │         )
   │ ╰─────────^ attributes hash: 703374162461487425
   │  
   = ExpressionAttributes {
         typ: Struct(
             Struct {
                 name: "House",
                 fields: [
                     (
                         "price",
                         Base(
                             Numeric(
                                 U256,
                             ),
                         ),
                     ),
                     (
                         "size",
                         Base(
                             Numeric(
                                 U256,
                             ),
                         ),
                     ),
                     (
                         "rooms",
                         Base(
                             Numeric(
                                 U8,
                             ),
                         ),
                     ),
                     (
                         "vacant",
                         Base(
                             Bool,
                         ),
                     ),
                 ],
             },
         ),
         location: Memory,
         move_location: None,
     }

note: 
   ┌─ features/structs.fe:51:16
   │
51 │         assert building.size == 500
   │                ^^^^^^^^ attributes hash: 703374162461487425
   │
   = ExpressionAttributes {
         typ: Struct(
             Struct {
                 name: "House",
                 fields: [
                     (
                         "price",
                         Base(
                             Numeric(
                                 U256,
                             ),
                         ),
                     ),
                     (
                         "size",
                         Base(
                             Numeric(
                                 U256,
                             ),
                         ),
                     ),
                     (
                         "rooms",
                         Base(
                             Numeric(
                                 U8,
                             ),
                         ),
                     ),
                     (
                         "vacant",
                         Base(
                             Bool,
                         ),
                     ),
                 ],
             },
         ),
         location: Memory,
         move_location: None,
     }

note: 
   ┌─ features/structs.fe:51:16
   │
51 │         assert building.size == 500
   │                ^^^^^^^^^^^^^ attributes hash: 14631543492293849089
   │
   = ExpressionAttributes {
         typ: Base(
             Numeric(
                 U256,
             ),
         ),
         location: Memory,
         move_location: Some(
             Value,
         ),
     }

note: 
   ┌─ features/structs.fe:51:33
   │
51 │         assert building.size == 500
   │                                 ^^^ attributes hash: 1230752710897721197
   │
   = ExpressionAttributes {
         typ: Base(
             Numeric(
                 U256,
             ),
         ),
         location: Value,
         move_location: None,
     }

note: 
   ┌─ features/structs.fe:51:16
   │
51 │         assert building.size == 500
   │                ^^^^^^^^^^^^^^^^^^^^ attributes hash: 519621297275845584
   │
   = ExpressionAttributes {
         typ: Base(
             Bool,
         ),
         location: Value,
         move_location: None,
     }

note: 
   ┌─ features/structs.fe:52:16
   │
52 │         assert building.price == 300
   │                ^^^^^^^^ attributes hash: 703374162461487425
   │
   = ExpressionAttributes {
         typ: Struct(
             Struct {
                 name: "House",
                 fields: [
                     (
                         "price",
                         Base(
                             Numeric(
                                 U256,
                             ),
                         ),
                     ),
                     (
                         "size",
                         Base(
                             Numeric(
                                 U256,
                             ),
                         ),
                     ),
                     (
                         "rooms",
                         Base(
                             Numeric(
                                 U8,
                             ),
                         ),
                     ),
                     (
                         "vacant",
                         Base(
                             Bool,
                         ),
                     ),
                 ],
             },
         ),
         location: Memory,
         move_location: None,
     }

note: 
   ┌─ features/structs.fe:52:16
   │
52 │         assert building.price == 300
   │                ^^^^^^^^^^^^^^ attributes hash: 14631543492293849089
   │
   = ExpressionAttributes {
         typ: Base(
             Numeric(
                 U256,
             ),
         ),
         location: Memory,
         move_location: Some(
             Value,
         ),
     }

note: 
   ┌─ features/structs.fe:52:34
   │
52 │         assert building.price == 300
   │                                  ^^^ attributes hash: 1230752710897721197
   │
   = ExpressionAttributes {
         typ: Base(
             Numeric(
                 U256,
             ),
         ),
         location: Value,
         move_location: None,
     }

note: 
   ┌─ features/structs.fe:52:16
   │
52 │         assert building.price == 300
   │                ^^^^^^^^^^^^^^^^^^^^^ attributes hash: 519621297275845584
   │
   = ExpressionAttributes {
         typ: Base(
             Bool,
         ),
         location: Value,
         move_location: None,
     }

note: 
   ┌─ features/structs.fe:53:16
   │
53 │         assert building.rooms == u8(20)
   │                ^^^^^^^^ attributes hash: 703374162461487425
   │
   = ExpressionAttributes {
         typ: Struct(
             Struct {
                 name: "House",
                 fields: [
                     (
                         "price",
                         Base(
                             Numeric(
                                 U256,
                             ),
                         ),
                     ),
                     (
                         "size",
                         Base(
                             Numeric(
                                 U256,
                             ),
                         ),
                     ),
                     (
                         "rooms",
                         Base(
                             Numeric(
                                 U8,
                             ),
                         ),
                     ),
                     (
                         "vacant",
                         Base(
                             Bool,
                         ),
                     ),
                 ],
             },
         ),
         location: Memory,
         move_location: None,
     }

note: 
   ┌─ features/structs.fe:53:16
   │
53 │         assert building.rooms == u8(20)
   │                ^^^^^^^^^^^^^^ attributes hash: 3648390854352794462
   │
   = ExpressionAttributes {
         typ: Base(
             Numeric(
                 U8,
             ),
         ),
         location: Memory,
         move_location: Some(
             Value,
         ),
     }

note: 
   ┌─ features/structs.fe:53:37
   │
53 │         assert building.rooms == u8(20)
   │                                     ^^ attributes hash: 11226462071603862164
   │
   = ExpressionAttributes {
         typ: Base(
             Numeric(
                 U8,
             ),
         ),
         location: Value,
         move_location: None,
     }

note: 
   ┌─ features/structs.fe:53:34
   │
53 │         assert building.rooms == u8(20)
   │                                  ^^^^^^ attributes hash: 11226462071603862164
   │
   = ExpressionAttributes {
         typ: Base(
             Numeric(
                 U8,
             ),
         ),
         location: Value,
         move_location: None,
     }

note: 
   ┌─ features/structs.fe:53:16
   │
53 │         assert building.rooms == u8(20)
   │                ^^^^^^^^^^^^^^^^^^^^^^^^ attributes hash: 519621297275845584
   │
   = ExpressionAttributes {
         typ: Base(
             Bool,
         ),
         location: Value,
         move_location: None,
     }

note: 
   ┌─ features/structs.fe:54:16
   │
54 │         assert building.vacant
   │                ^^^^^^^^ attributes hash: 703374162461487425
   │
   = ExpressionAttributes {
         typ: Struct(
             Struct {
                 name: "House",
                 fields: [
                     (
                         "price",
                         Base(
                             Numeric(
                                 U256,
                             ),
                         ),
                     ),
                     (
                         "size",
                         Base(
                             Numeric(
                                 U256,
                             ),
                         ),
                     ),
                     (
                         "rooms",
                         Base(
                             Numeric(
                                 U8,
                             ),
                         ),
                     ),
                     (
                         "vacant",
                         Base(
                             Bool,
                         ),
                     ),
                 ],
             },
         ),
         location: Memory,
         move_location: None,
     }

note: 
   ┌─ features/structs.fe:54:16
   │
54 │         assert building.vacant
   │                ^^^^^^^^^^^^^^^ attributes hash: 793140603415107164
   │
   = ExpressionAttributes {
         typ: Base(
             Bool,
         ),
         location: Memory,
         move_location: Some(
             Value,
         ),
     }

note: 
   ┌─ features/structs.fe:56:9
   │
56 │         building.vacant = false
   │         ^^^^^^^^ attributes hash: 703374162461487425
   │
   = ExpressionAttributes {
         typ: Struct(
             Struct {
                 name: "House",
                 fields: [
                     (
                         "price",
                         Base(
                             Numeric(
                                 U256,
                             ),
                         ),
                     ),
                     (
                         "size",
                         Base(
                             Numeric(
                                 U256,
                             ),
                         ),
                     ),
                     (
                         "rooms",
                         Base(
                             Numeric(
                                 U8,
                             ),
                         ),
                     ),
                     (
                         "vacant",
                         Base(
                             Bool,
                         ),
                     ),
                 ],
             },
         ),
         location: Memory,
         move_location: None,
     }

note: 
   ┌─ features/structs.fe:56:9
   │
56 │         building.vacant = false
   │         ^^^^^^^^^^^^^^^ attributes hash: 9492448225675818972
   │
   = ExpressionAttributes {
         typ: Base(
             Bool,
         ),
         location: Memory,
         move_location: None,
     }

note: 
   ┌─ features/structs.fe:56:27
   │
56 │         building.vacant = false
   │                           ^^^^^ attributes hash: 519621297275845584
   │
   = ExpressionAttributes {
         typ: Base(
             Bool,
         ),
         location: Value,
         move_location: None,
     }

note: 
   ┌─ features/structs.fe:57:9
   │
57 │         building.price = 1
   │         ^^^^^^^^ attributes hash: 703374162461487425
   │
   = ExpressionAttributes {
         typ: Struct(
             Struct {
                 name: "House",
                 fields: [
                     (
                         "price",
                         Base(
                             Numeric(
                                 U256,
                             ),
                         ),
                     ),
                     (
                         "size",
                         Base(
                             Numeric(
                                 U256,
                             ),
                         ),
                     ),
                     (
                         "rooms",
                         Base(
                             Numeric(
                                 U8,
                             ),
                         ),
                     ),
                     (
                         "vacant",
                         Base(
                             Bool,
                         ),
                     ),
                 ],
             },
         ),
         location: Memory,
         move_location: None,
     }

note: 
   ┌─ features/structs.fe:57:9
   │
57 │         building.price = 1
   │         ^^^^^^^^^^^^^^ attributes hash: 13245336599501214748
   │
   = ExpressionAttributes {
         typ: Base(
             Numeric(
                 U256,
             ),
         ),
         location: Memory,
         move_location: None,
     }

note: 
   ┌─ features/structs.fe:57:26
   │
57 │         building.price = 1
   │                          ^ attributes hash: 1230752710897721197
   │
   = ExpressionAttributes {
         typ: Base(
             Numeric(
                 U256,
             ),
         ),
         location: Value,
         move_location: None,
     }

note: 
   ┌─ features/structs.fe:58:9
   │
58 │         building.size = 2
   │         ^^^^^^^^ attributes hash: 703374162461487425
   │
   = ExpressionAttributes {
         typ: Struct(
             Struct {
                 name: "House",
                 fields: [
                     (
                         "price",
                         Base(
                             Numeric(
                                 U256,
                             ),
                         ),
                     ),
                     (
                         "size",
                         Base(
                             Numeric(
                                 U256,
                             ),
                         ),
                     ),
                     (
                         "rooms",
                         Base(
                             Numeric(
                                 U8,
                             ),
                         ),
                     ),
                     (
                         "vacant",
                         Base(
                             Bool,
                         ),
                     ),
                 ],
             },
         ),
         location: Memory,
         move_location: None,
     }

note: 
   ┌─ features/structs.fe:58:9
   │
58 │         building.size = 2
   │         ^^^^^^^^^^^^^ attributes hash: 13245336599501214748
   │
   = ExpressionAttributes {
         typ: Base(
             Numeric(
                 U256,
             ),
         ),
         location: Memory,
         move_location: None,
     }

note: 
   ┌─ features/structs.fe:58:25
   │
58 │         building.size = 2
   │                         ^ attributes hash: 1230752710897721197
   │
   = ExpressionAttributes {
         typ: Base(
             Numeric(
                 U256,
             ),
         ),
         location: Value,
         move_location: None,
     }

note: 
   ┌─ features/structs.fe:59:9
   │
59 │         building.rooms = u8(10)
   │         ^^^^^^^^ attributes hash: 703374162461487425
   │
   = ExpressionAttributes {
         typ: Struct(
             Struct {
                 name: "House",
                 fields: [
                     (
                         "price",
                         Base(
                             Numeric(
                                 U256,
                             ),
                         ),
                     ),
                     (
                         "size",
                         Base(
                             Numeric(
                                 U256,
                             ),
                         ),
                     ),
                     (
                         "rooms",
                         Base(
                             Numeric(
                                 U8,
                             ),
                         ),
                     ),
                     (
                         "vacant",
                         Base(
                             Bool,
                         ),
                     ),
                 ],
             },
         ),
         location: Memory,
         move_location: None,
     }

note: 
   ┌─ features/structs.fe:59:9
   │
59 │         building.rooms = u8(10)
   │         ^^^^^^^^^^^^^^ attributes hash: 6931766909497394788
   │
   = ExpressionAttributes {
         typ: Base(
             Numeric(
                 U8,
             ),
         ),
         location: Memory,
         move_location: None,
     }

note: 
   ┌─ features/structs.fe:59:29
   │
59 │         building.rooms = u8(10)
   │                             ^^ attributes hash: 11226462071603862164
   │
   = ExpressionAttributes {
         typ: Base(
             Numeric(
                 U8,
             ),
         ),
         location: Value,
         move_location: None,
     }

note: 
   ┌─ features/structs.fe:59:26
   │
59 │         building.rooms = u8(10)
   │                          ^^^^^^ attributes hash: 11226462071603862164
   │
   = ExpressionAttributes {
         typ: Base(
             Numeric(
                 U8,
             ),
         ),
         location: Value,
         move_location: None,
     }

note: 
   ┌─ features/structs.fe:61:16
   │
61 │         assert building.vacant == false
   │                ^^^^^^^^ attributes hash: 703374162461487425
   │
   = ExpressionAttributes {
         typ: Struct(
             Struct {
                 name: "House",
                 fields: [
                     (
                         "price",
                         Base(
                             Numeric(
                                 U256,
                             ),
                         ),
                     ),
                     (
                         "size",
                         Base(
                             Numeric(
                                 U256,
                             ),
                         ),
                     ),
                     (
                         "rooms",
                         Base(
                             Numeric(
                                 U8,
                             ),
                         ),
                     ),
                     (
                         "vacant",
                         Base(
                             Bool,
                         ),
                     ),
                 ],
             },
         ),
         location: Memory,
         move_location: None,
     }

note: 
   ┌─ features/structs.fe:61:16
   │
61 │         assert building.vacant == false
   │                ^^^^^^^^^^^^^^^ attributes hash: 793140603415107164
   │
   = ExpressionAttributes {
         typ: Base(
             Bool,
         ),
         location: Memory,
         move_location: Some(
             Value,
         ),
     }

note: 
   ┌─ features/structs.fe:61:35
   │
61 │         assert building.vacant == false
   │                                   ^^^^^ attributes hash: 519621297275845584
   │
   = ExpressionAttributes {
         typ: Base(
             Bool,
         ),
         location: Value,
         move_location: None,
     }

note: 
   ┌─ features/structs.fe:61:16
   │
61 │         assert building.vacant == false
   │                ^^^^^^^^^^^^^^^^^^^^^^^^ attributes hash: 519621297275845584
   │
   = ExpressionAttributes {
         typ: Base(
             Bool,
         ),
         location: Value,
         move_location: None,
     }

note: 
   ┌─ features/structs.fe:62:16
   │
62 │         assert building.price == 1
   │                ^^^^^^^^ attributes hash: 703374162461487425
   │
   = ExpressionAttributes {
         typ: Struct(
             Struct {
                 name: "House",
                 fields: [
                     (
                         "price",
                         Base(
                             Numeric(
                                 U256,
                             ),
                         ),
                     ),
                     (
                         "size",
                         Base(
                             Numeric(
                                 U256,
                             ),
                         ),
                     ),
                     (
                         "rooms",
                         Base(
                             Numeric(
                                 U8,
                             ),
                         ),
                     ),
                     (
                         "vacant",
                         Base(
                             Bool,
                         ),
                     ),
                 ],
             },
         ),
         location: Memory,
         move_location: None,
     }

note: 
   ┌─ features/structs.fe:62:16
   │
62 │         assert building.price == 1
   │                ^^^^^^^^^^^^^^ attributes hash: 14631543492293849089
   │
   = ExpressionAttributes {
         typ: Base(
             Numeric(
                 U256,
             ),
         ),
         location: Memory,
         move_location: Some(
             Value,
         ),
     }

note: 
   ┌─ features/structs.fe:62:34
   │
62 │         assert building.price == 1
   │                                  ^ attributes hash: 1230752710897721197
   │
   = ExpressionAttributes {
         typ: Base(
             Numeric(
                 U256,
             ),
         ),
         location: Value,
         move_location: None,
     }

note: 
   ┌─ features/structs.fe:62:16
   │
62 │         assert building.price == 1
   │                ^^^^^^^^^^^^^^^^^^^ attributes hash: 519621297275845584
   │
   = ExpressionAttributes {
         typ: Base(
             Bool,
         ),
         location: Value,
         move_location: None,
     }

note: 
   ┌─ features/structs.fe:63:16
   │
63 │         assert building.size == 2
   │                ^^^^^^^^ attributes hash: 703374162461487425
   │
   = ExpressionAttributes {
         typ: Struct(
             Struct {
                 name: "House",
                 fields: [
                     (
                         "price",
                         Base(
                             Numeric(
                                 U256,
                             ),
                         ),
                     ),
                     (
                         "size",
                         Base(
                             Numeric(
                                 U256,
                             ),
                         ),
                     ),
                     (
                         "rooms",
                         Base(
                             Numeric(
                                 U8,
                             ),
                         ),
                     ),
                     (
                         "vacant",
                         Base(
                             Bool,
                         ),
                     ),
                 ],
             },
         ),
         location: Memory,
         move_location: None,
     }

note: 
   ┌─ features/structs.fe:63:16
   │
63 │         assert building.size == 2
   │                ^^^^^^^^^^^^^ attributes hash: 14631543492293849089
   │
   = ExpressionAttributes {
         typ: Base(
             Numeric(
                 U256,
             ),
         ),
         location: Memory,
         move_location: Some(
             Value,
         ),
     }

note: 
   ┌─ features/structs.fe:63:33
   │
63 │         assert building.size == 2
   │                                 ^ attributes hash: 1230752710897721197
   │
   = ExpressionAttributes {
         typ: Base(
             Numeric(
                 U256,
             ),
         ),
         location: Value,
         move_location: None,
     }

note: 
   ┌─ features/structs.fe:63:16
   │
63 │         assert building.size == 2
   │                ^^^^^^^^^^^^^^^^^^ attributes hash: 519621297275845584
   │
   = ExpressionAttributes {
         typ: Base(
             Bool,
         ),
         location: Value,
         move_location: None,
     }

note: 
   ┌─ features/structs.fe:64:16
   │
64 │         assert building.rooms == u8(10)
   │                ^^^^^^^^ attributes hash: 703374162461487425
   │
   = ExpressionAttributes {
         typ: Struct(
             Struct {
                 name: "House",
                 fields: [
                     (
                         "price",
                         Base(
                             Numeric(
                                 U256,
                             ),
                         ),
                     ),
                     (
                         "size",
                         Base(
                             Numeric(
                                 U256,
                             ),
                         ),
                     ),
                     (
                         "rooms",
                         Base(
                             Numeric(
                                 U8,
                             ),
                         ),
                     ),
                     (
                         "vacant",
                         Base(
                             Bool,
                         ),
                     ),
                 ],
             },
         ),
         location: Memory,
         move_location: None,
     }

note: 
   ┌─ features/structs.fe:64:16
   │
64 │         assert building.rooms == u8(10)
   │                ^^^^^^^^^^^^^^ attributes hash: 3648390854352794462
   │
   = ExpressionAttributes {
         typ: Base(
             Numeric(
                 U8,
             ),
         ),
         location: Memory,
         move_location: Some(
             Value,
         ),
     }

note: 
   ┌─ features/structs.fe:64:37
   │
64 │         assert building.rooms == u8(10)
   │                                     ^^ attributes hash: 11226462071603862164
   │
   = ExpressionAttributes {
         typ: Base(
             Numeric(
                 U8,
             ),
         ),
         location: Value,
         move_location: None,
     }

note: 
   ┌─ features/structs.fe:64:34
   │
64 │         assert building.rooms == u8(10)
   │                                  ^^^^^^ attributes hash: 11226462071603862164
   │
   = ExpressionAttributes {
         typ: Base(
             Numeric(
                 U8,
             ),
         ),
         location: Value,
         move_location: None,
     }

note: 
   ┌─ features/structs.fe:64:16
   │
64 │         assert building.rooms == u8(10)
   │                ^^^^^^^^^^^^^^^^^^^^^^^^ attributes hash: 519621297275845584
   │
   = ExpressionAttributes {
         typ: Base(
             Bool,
         ),
         location: Value,
         move_location: None,
     }

note: 
   ┌─ features/structs.fe:65:16
   │
65 │         return building.size
   │                ^^^^^^^^ attributes hash: 703374162461487425
   │
   = ExpressionAttributes {
         typ: Struct(
             Struct {
                 name: "House",
                 fields: [
                     (
                         "price",
                         Base(
                             Numeric(
                                 U256,
                             ),
                         ),
                     ),
                     (
                         "size",
                         Base(
                             Numeric(
                                 U256,
                             ),
                         ),
                     ),
                     (
                         "rooms",
                         Base(
                             Numeric(
                                 U8,
                             ),
                         ),
                     ),
                     (
                         "vacant",
                         Base(
                             Bool,
                         ),
                     ),
                 ],
             },
         ),
         location: Memory,
         move_location: None,
     }

note: 
   ┌─ features/structs.fe:65:16
   │
65 │         return building.size
   │                ^^^^^^^^^^^^^ attributes hash: 14631543492293849089
   │
   = ExpressionAttributes {
         typ: Base(
             Numeric(
                 U256,
             ),
         ),
         location: Memory,
         move_location: Some(
             Value,
         ),
     }

note: 
   ┌─ features/structs.fe:69:19
   │
69 │             price=300,
   │                   ^^^ attributes hash: 1230752710897721197
   │
   = ExpressionAttributes {
         typ: Base(
             Numeric(
                 U256,
             ),
         ),
         location: Value,
         move_location: None,
     }

note: 
   ┌─ features/structs.fe:70:18
   │
70 │             size=500,
   │                  ^^^ attributes hash: 1230752710897721197
   │
   = ExpressionAttributes {
         typ: Base(
             Numeric(
                 U256,
             ),
         ),
         location: Value,
         move_location: None,
     }

note: 
   ┌─ features/structs.fe:71:22
   │
71 │             rooms=u8(20),
   │                      ^^ attributes hash: 11226462071603862164
   │
   = ExpressionAttributes {
         typ: Base(
             Numeric(
                 U8,
             ),
         ),
         location: Value,
         move_location: None,
     }

note: 
   ┌─ features/structs.fe:71:19
   │
71 │             rooms=u8(20),
   │                   ^^^^^^ attributes hash: 11226462071603862164
   │
   = ExpressionAttributes {
         typ: Base(
             Numeric(
                 U8,
             ),
         ),
         location: Value,
         move_location: None,
     }

note: 
   ┌─ features/structs.fe:72:20
   │
72 │             vacant=true
   │                    ^^^^ attributes hash: 519621297275845584
   │
   = ExpressionAttributes {
         typ: Base(
             Bool,
         ),
         location: Value,
         move_location: None,
     }

note: 
   ┌─ features/structs.fe:68:28
   │  
68 │           let house: House = House(
   │ ╭────────────────────────────^
69 │ │             price=300,
70 │ │             size=500,
71 │ │             rooms=u8(20),
72 │ │             vacant=true
73 │ │         )
   │ ╰─────────^ attributes hash: 703374162461487425
   │  
   = ExpressionAttributes {
         typ: Struct(
             Struct {
                 name: "House",
                 fields: [
                     (
                         "price",
                         Base(
                             Numeric(
                                 U256,
                             ),
                         ),
                     ),
                     (
                         "size",
                         Base(
                             Numeric(
                                 U256,
                             ),
                         ),
                     ),
                     (
                         "rooms",
                         Base(
                             Numeric(
                                 U8,
                             ),
                         ),
                     ),
                     (
                         "vacant",
                         Base(
                             Bool,
                         ),
                     ),
                 ],
             },
         ),
         location: Memory,
         move_location: None,
     }

note: 
   ┌─ features/structs.fe:74:16
   │
74 │         return house.abi_encode()
   │                ^^^^^ attributes hash: 703374162461487425
   │
   = ExpressionAttributes {
         typ: Struct(
             Struct {
                 name: "House",
                 fields: [
                     (
                         "price",
                         Base(
                             Numeric(
                                 U256,
                             ),
                         ),
                     ),
                     (
                         "size",
                         Base(
                             Numeric(
                                 U256,
                             ),
                         ),
                     ),
                     (
                         "rooms",
                         Base(
                             Numeric(
                                 U8,
                             ),
                         ),
                     ),
                     (
                         "vacant",
                         Base(
                             Bool,
                         ),
                     ),
                 ],
             },
         ),
         location: Memory,
         move_location: None,
     }

note: 
   ┌─ features/structs.fe:74:16
   │
74 │         return house.abi_encode()
   │                ^^^^^^^^^^^^^^^^^^ attributes hash: 10111048966907061141
   │
   = ExpressionAttributes {
         typ: Array(
             Array {
                 size: 128,
                 inner: Numeric(
                     U8,
                 ),
             },
         ),
         location: Memory,
         move_location: None,
     }

note: 
   ┌─ features/structs.fe:78:19
   │
78 │             price=300,
   │                   ^^^ attributes hash: 1230752710897721197
   │
   = ExpressionAttributes {
         typ: Base(
             Numeric(
                 U256,
             ),
         ),
         location: Value,
         move_location: None,
     }

note: 
   ┌─ features/structs.fe:79:18
   │
79 │             size=500,
   │                  ^^^ attributes hash: 1230752710897721197
   │
   = ExpressionAttributes {
         typ: Base(
             Numeric(
                 U256,
             ),
         ),
         location: Value,
         move_location: None,
     }

note: 
   ┌─ features/structs.fe:80:22
   │
80 │             rooms=u8(20),
   │                      ^^ attributes hash: 11226462071603862164
   │
   = ExpressionAttributes {
         typ: Base(
             Numeric(
                 U8,
             ),
         ),
         location: Value,
         move_location: None,
     }

note: 
   ┌─ features/structs.fe:80:19
   │
80 │             rooms=u8(20),
   │                   ^^^^^^ attributes hash: 11226462071603862164
   │
   = ExpressionAttributes {
         typ: Base(
             Numeric(
                 U8,
             ),
         ),
         location: Value,
         move_location: None,
     }

note: 
   ┌─ features/structs.fe:81:20
   │
81 │             vacant=true
   │                    ^^^^ attributes hash: 519621297275845584
   │
   = ExpressionAttributes {
         typ: Base(
             Bool,
         ),
         location: Value,
         move_location: None,
     }

note: 
   ┌─ features/structs.fe:77:28
   │  
77 │           let house: House = House(
   │ ╭────────────────────────────^
78 │ │             price=300,
79 │ │             size=500,
80 │ │             rooms=u8(20),
81 │ │             vacant=true
82 │ │         )
   │ ╰─────────^ attributes hash: 703374162461487425
   │  
   = ExpressionAttributes {
         typ: Struct(
             Struct {
                 name: "House",
                 fields: [
                     (
                         "price",
                         Base(
                             Numeric(
                                 U256,
                             ),
                         ),
                     ),
                     (
                         "size",
                         Base(
                             Numeric(
                                 U256,
                             ),
                         ),
                     ),
                     (
                         "rooms",
                         Base(
                             Numeric(
                                 U8,
                             ),
                         ),
                     ),
                     (
                         "vacant",
                         Base(
                             Bool,
                         ),
                     ),
                 ],
             },
         ),
         location: Memory,
         move_location: None,
     }

note: 
   ┌─ features/structs.fe:83:26
   │
83 │         return keccak256(house.abi_encode())
   │                          ^^^^^ attributes hash: 703374162461487425
   │
   = ExpressionAttributes {
         typ: Struct(
             Struct {
                 name: "House",
                 fields: [
                     (
                         "price",
                         Base(
                             Numeric(
                                 U256,
                             ),
                         ),
                     ),
                     (
                         "size",
                         Base(
                             Numeric(
                                 U256,
                             ),
                         ),
                     ),
                     (
                         "rooms",
                         Base(
                             Numeric(
                                 U8,
                             ),
                         ),
                     ),
                     (
                         "vacant",
                         Base(
                             Bool,
                         ),
                     ),
                 ],
             },
         ),
         location: Memory,
         move_location: None,
     }

note: 
   ┌─ features/structs.fe:83:26
   │
83 │         return keccak256(house.abi_encode())
   │                          ^^^^^^^^^^^^^^^^^^ attributes hash: 10111048966907061141
   │
   = ExpressionAttributes {
         typ: Array(
             Array {
                 size: 128,
                 inner: Numeric(
                     U8,
                 ),
             },
         ),
         location: Memory,
         move_location: None,
     }

note: 
   ┌─ features/structs.fe:83:16
   │
83 │         return keccak256(house.abi_encode())
   │                ^^^^^^^^^^^^^^^^^^^^^^^^^^^^^ attributes hash: 1230752710897721197
   │
   = ExpressionAttributes {
         typ: Base(
             Numeric(
                 U256,
             ),
         ),
         location: Value,
         move_location: None,
     }

note: 
   ┌─ features/structs.fe:10:5
   │  
10 │ ╭     pub fn create_house():
11 │ │         self.my_house = House(
12 │ │             price=1,
13 │ │             size=2,
   · │
41 │ │         assert self.my_house.rooms == u8(100)
42 │ │         assert self.my_house.vacant
   │ ╰───────────────────────────────────^ attributes hash: 1788933452927359490
   │  
   = FunctionAttributes {
         is_public: true,
         name: "create_house",
         params: [],
         return_type: Base(
             Unit,
         ),
     }

note: 
   ┌─ features/structs.fe:44:5
   │  
<<<<<<< HEAD
44 │ ╭     pub def bar() -> u256:
45 │ │         let building: House = House(
=======
44 │ ╭     pub fn bar() -> u256:
45 │ │         building: House = House(
>>>>>>> c8e58b55
46 │ │             price=300,
47 │ │             size=500,
   · │
64 │ │         assert building.rooms == u8(10)
65 │ │         return building.size
   │ ╰────────────────────────────^ attributes hash: 5931278080780939395
   │  
   = FunctionAttributes {
         is_public: true,
         name: "bar",
         params: [],
         return_type: Base(
             Numeric(
                 U256,
             ),
         ),
     }

note: 
   ┌─ features/structs.fe:67:5
   │  
<<<<<<< HEAD
67 │ ╭     pub def encode_house() -> u8[128]:
68 │ │         let house: House = House(
=======
67 │ ╭     pub fn encode_house() -> u8[128]:
68 │ │         house: House = House(
>>>>>>> c8e58b55
69 │ │             price=300,
70 │ │             size=500,
   · │
73 │ │         )
74 │ │         return house.abi_encode()
   │ ╰─────────────────────────────────^ attributes hash: 11353115777645092381
   │  
   = FunctionAttributes {
         is_public: true,
         name: "encode_house",
         params: [],
         return_type: Array(
             Array {
                 size: 128,
                 inner: Numeric(
                     U8,
                 ),
             },
         ),
     }

note: 
   ┌─ features/structs.fe:76:5
   │  
<<<<<<< HEAD
76 │ ╭     pub def hashed_house() -> u256:
77 │ │         let house: House = House(
=======
76 │ ╭     pub fn hashed_house() -> u256:
77 │ │         house: House = House(
>>>>>>> c8e58b55
78 │ │             price=300,
79 │ │             size=500,
   · │
82 │ │         )
83 │ │         return keccak256(house.abi_encode())
   │ ╰────────────────────────────────────────────^ attributes hash: 3741846221968384204
   │  
   = FunctionAttributes {
         is_public: true,
         name: "hashed_house",
         params: [],
         return_type: Base(
             Numeric(
                 U256,
             ),
         ),
     }

note: 
   ┌─ features/structs.fe:45:9
   │  
45 │ ╭         let building: House = House(
46 │ │             price=300,
47 │ │             size=500,
48 │ │             rooms=u8(20),
49 │ │             vacant=true
50 │ │         )
   │ ╰─────────^ attributes hash: 17736702484665416424
   │  
   = Struct(
         Struct {
             name: "House",
             fields: [
                 (
                     "price",
                     Base(
                         Numeric(
                             U256,
                         ),
                     ),
                 ),
                 (
                     "size",
                     Base(
                         Numeric(
                             U256,
                         ),
                     ),
                 ),
                 (
                     "rooms",
                     Base(
                         Numeric(
                             U8,
                         ),
                     ),
                 ),
                 (
                     "vacant",
                     Base(
                         Bool,
                     ),
                 ),
             ],
         },
     )

note: 
   ┌─ features/structs.fe:68:9
   │  
68 │ ╭         let house: House = House(
69 │ │             price=300,
70 │ │             size=500,
71 │ │             rooms=u8(20),
72 │ │             vacant=true
73 │ │         )
   │ ╰─────────^ attributes hash: 17736702484665416424
   │  
   = Struct(
         Struct {
             name: "House",
             fields: [
                 (
                     "price",
                     Base(
                         Numeric(
                             U256,
                         ),
                     ),
                 ),
                 (
                     "size",
                     Base(
                         Numeric(
                             U256,
                         ),
                     ),
                 ),
                 (
                     "rooms",
                     Base(
                         Numeric(
                             U8,
                         ),
                     ),
                 ),
                 (
                     "vacant",
                     Base(
                         Bool,
                     ),
                 ),
             ],
         },
     )

note: 
   ┌─ features/structs.fe:77:9
   │  
77 │ ╭         let house: House = House(
78 │ │             price=300,
79 │ │             size=500,
80 │ │             rooms=u8(20),
81 │ │             vacant=true
82 │ │         )
   │ ╰─────────^ attributes hash: 17736702484665416424
   │  
   = Struct(
         Struct {
             name: "House",
             fields: [
                 (
                     "price",
                     Base(
                         Numeric(
                             U256,
                         ),
                     ),
                 ),
                 (
                     "size",
                     Base(
                         Numeric(
                             U256,
                         ),
                     ),
                 ),
                 (
                     "rooms",
                     Base(
                         Numeric(
                             U8,
                         ),
                     ),
                 ),
                 (
                     "vacant",
                     Base(
                         Bool,
                     ),
                 ),
             ],
         },
     )

note: 
   ┌─ features/structs.fe:7:1
   │  
 7 │ ╭ contract Foo:
 8 │ │     my_house: House
 9 │ │ 
10 │ │     pub fn create_house():
   · │
82 │ │         )
83 │ │         return keccak256(house.abi_encode())
   │ ╰────────────────────────────────────────────^ attributes hash: 481783136194225333
   │  
   = ContractAttributes {
         public_functions: [
             FunctionAttributes {
                 is_public: true,
                 name: "bar",
                 params: [],
                 return_type: Base(
                     Numeric(
                         U256,
                     ),
                 ),
             },
             FunctionAttributes {
                 is_public: true,
                 name: "create_house",
                 params: [],
                 return_type: Base(
                     Unit,
                 ),
             },
             FunctionAttributes {
                 is_public: true,
                 name: "encode_house",
                 params: [],
                 return_type: Array(
                     Array {
                         size: 128,
                         inner: Numeric(
                             U8,
                         ),
                     },
                 ),
             },
             FunctionAttributes {
                 is_public: true,
                 name: "hashed_house",
                 params: [],
                 return_type: Base(
                     Numeric(
                         U256,
                     ),
                 ),
             },
         ],
         init_function: None,
         events: [],
         structs: [
             Struct {
                 name: "House",
                 fields: [
                     (
                         "price",
                         Base(
                             Numeric(
                                 U256,
                             ),
                         ),
                     ),
                     (
                         "size",
                         Base(
                             Numeric(
                                 U256,
                             ),
                         ),
                     ),
                     (
                         "rooms",
                         Base(
                             Numeric(
                                 U8,
                             ),
                         ),
                     ),
                     (
                         "vacant",
                         Base(
                             Bool,
                         ),
                     ),
                 ],
             },
         ],
         external_contracts: [],
     }

note: 
   ┌─ features/structs.fe:11:25
   │
11 │         self.my_house = House(
   │                         ^^^^^ attributes hash: 15233579221391698255
   │
   = TypeConstructor {
         typ: Struct(
             Struct {
                 name: "House",
                 fields: [
                     (
                         "price",
                         Base(
                             Numeric(
                                 U256,
                             ),
                         ),
                     ),
                     (
                         "size",
                         Base(
                             Numeric(
                                 U256,
                             ),
                         ),
                     ),
                     (
                         "rooms",
                         Base(
                             Numeric(
                                 U8,
                             ),
                         ),
                     ),
                     (
                         "vacant",
                         Base(
                             Bool,
                         ),
                     ),
                 ],
             },
         ),
     }

note: 
   ┌─ features/structs.fe:14:19
   │
14 │             rooms=u8(5),
   │                   ^^ attributes hash: 4311289215688173045
   │
   = TypeConstructor {
         typ: Base(
             Numeric(
                 U8,
             ),
         ),
     }

note: 
   ┌─ features/structs.fe:19:39
   │
19 │         assert self.my_house.rooms == u8(5)
   │                                       ^^ attributes hash: 4311289215688173045
   │
   = TypeConstructor {
         typ: Base(
             Numeric(
                 U8,
             ),
         ),
     }

note: 
   ┌─ features/structs.fe:25:39
   │
25 │         assert self.my_house.rooms == u8(5)
   │                                       ^^ attributes hash: 4311289215688173045
   │
   = TypeConstructor {
         typ: Base(
             Numeric(
                 U8,
             ),
         ),
     }

note: 
   ┌─ features/structs.fe:31:39
   │
31 │         assert self.my_house.rooms == u8(5)
   │                                       ^^ attributes hash: 4311289215688173045
   │
   = TypeConstructor {
         typ: Base(
             Numeric(
                 U8,
             ),
         ),
     }

note: 
   ┌─ features/structs.fe:36:39
   │
36 │         assert self.my_house.rooms == u8(5)
   │                                       ^^ attributes hash: 4311289215688173045
   │
   = TypeConstructor {
         typ: Base(
             Numeric(
                 U8,
             ),
         ),
     }

note: 
   ┌─ features/structs.fe:38:31
   │
38 │         self.my_house.rooms = u8(100)
   │                               ^^ attributes hash: 4311289215688173045
   │
   = TypeConstructor {
         typ: Base(
             Numeric(
                 U8,
             ),
         ),
     }

note: 
   ┌─ features/structs.fe:41:39
   │
41 │         assert self.my_house.rooms == u8(100)
   │                                       ^^ attributes hash: 4311289215688173045
   │
   = TypeConstructor {
         typ: Base(
             Numeric(
                 U8,
             ),
         ),
     }

note: 
   ┌─ features/structs.fe:45:31
   │
<<<<<<< HEAD
45 │         let building: House = House(
   │                               ^^^^^ attributes hash: 3351743285761427611
=======
45 │         building: House = House(
   │                           ^^^^^ attributes hash: 15233579221391698255
>>>>>>> c8e58b55
   │
   = TypeConstructor {
         typ: Struct(
             Struct {
                 name: "House",
                 fields: [
                     (
                         "price",
                         Base(
                             Numeric(
                                 U256,
                             ),
                         ),
                     ),
                     (
                         "size",
                         Base(
                             Numeric(
                                 U256,
                             ),
                         ),
                     ),
                     (
                         "rooms",
                         Base(
                             Numeric(
                                 U8,
                             ),
                         ),
                     ),
                     (
                         "vacant",
                         Base(
                             Bool,
                         ),
                     ),
                 ],
             },
         ),
     }

note: 
   ┌─ features/structs.fe:48:19
   │
48 │             rooms=u8(20),
   │                   ^^ attributes hash: 4311289215688173045
   │
   = TypeConstructor {
         typ: Base(
             Numeric(
                 U8,
             ),
         ),
     }

note: 
   ┌─ features/structs.fe:53:34
   │
53 │         assert building.rooms == u8(20)
   │                                  ^^ attributes hash: 4311289215688173045
   │
   = TypeConstructor {
         typ: Base(
             Numeric(
                 U8,
             ),
         ),
     }

note: 
   ┌─ features/structs.fe:59:26
   │
59 │         building.rooms = u8(10)
   │                          ^^ attributes hash: 4311289215688173045
   │
   = TypeConstructor {
         typ: Base(
             Numeric(
                 U8,
             ),
         ),
     }

note: 
   ┌─ features/structs.fe:64:34
   │
64 │         assert building.rooms == u8(10)
   │                                  ^^ attributes hash: 4311289215688173045
   │
   = TypeConstructor {
         typ: Base(
             Numeric(
                 U8,
             ),
         ),
     }

note: 
   ┌─ features/structs.fe:68:28
   │
<<<<<<< HEAD
68 │         let house: House = House(
   │                            ^^^^^ attributes hash: 3351743285761427611
=======
68 │         house: House = House(
   │                        ^^^^^ attributes hash: 15233579221391698255
>>>>>>> c8e58b55
   │
   = TypeConstructor {
         typ: Struct(
             Struct {
                 name: "House",
                 fields: [
                     (
                         "price",
                         Base(
                             Numeric(
                                 U256,
                             ),
                         ),
                     ),
                     (
                         "size",
                         Base(
                             Numeric(
                                 U256,
                             ),
                         ),
                     ),
                     (
                         "rooms",
                         Base(
                             Numeric(
                                 U8,
                             ),
                         ),
                     ),
                     (
                         "vacant",
                         Base(
                             Bool,
                         ),
                     ),
                 ],
             },
         ),
     }

note: 
   ┌─ features/structs.fe:71:19
   │
71 │             rooms=u8(20),
   │                   ^^ attributes hash: 4311289215688173045
   │
   = TypeConstructor {
         typ: Base(
             Numeric(
                 U8,
             ),
         ),
     }

note: 
   ┌─ features/structs.fe:74:16
   │
74 │         return house.abi_encode()
   │                ^^^^^^^^^^^^^^^^ attributes hash: 15856680294290209687
   │
   = ValueAttribute

note: 
   ┌─ features/structs.fe:77:28
   │
<<<<<<< HEAD
77 │         let house: House = House(
   │                            ^^^^^ attributes hash: 3351743285761427611
=======
77 │         house: House = House(
   │                        ^^^^^ attributes hash: 15233579221391698255
>>>>>>> c8e58b55
   │
   = TypeConstructor {
         typ: Struct(
             Struct {
                 name: "House",
                 fields: [
                     (
                         "price",
                         Base(
                             Numeric(
                                 U256,
                             ),
                         ),
                     ),
                     (
                         "size",
                         Base(
                             Numeric(
                                 U256,
                             ),
                         ),
                     ),
                     (
                         "rooms",
                         Base(
                             Numeric(
                                 U8,
                             ),
                         ),
                     ),
                     (
                         "vacant",
                         Base(
                             Bool,
                         ),
                     ),
                 ],
             },
         ),
     }

note: 
   ┌─ features/structs.fe:80:19
   │
80 │             rooms=u8(20),
   │                   ^^ attributes hash: 4311289215688173045
   │
   = TypeConstructor {
         typ: Base(
             Numeric(
                 U8,
             ),
         ),
     }

note: 
   ┌─ features/structs.fe:83:16
   │
83 │         return keccak256(house.abi_encode())
   │                ^^^^^^^^^ attributes hash: 11888120106960716956
   │
   = BuiltinFunction {
         func: Keccak256,
     }

note: 
   ┌─ features/structs.fe:83:26
   │
83 │         return keccak256(house.abi_encode())
   │                          ^^^^^^^^^^^^^^^^ attributes hash: 15856680294290209687
   │
   = ValueAttribute

note: 
  ┌─ features/structs.fe:2:12
  │
2 │     price: u256
  │            ^^^^ attributes hash: 4293763436908729629
  │
  = Base(
        Numeric(
            U256,
        ),
    )

note: 
  ┌─ features/structs.fe:3:11
  │
3 │     size: u256
  │           ^^^^ attributes hash: 4293763436908729629
  │
  = Base(
        Numeric(
            U256,
        ),
    )

note: 
  ┌─ features/structs.fe:4:12
  │
4 │     rooms: u8
  │            ^^ attributes hash: 3165084411644393001
  │
  = Base(
        Numeric(
            U8,
        ),
    )

note: 
  ┌─ features/structs.fe:5:13
  │
5 │     vacant: bool
  │             ^^^^ attributes hash: 5425972608982369985
  │
  = Base(
        Bool,
    )

note: 
   ┌─ features/structs.fe:44:21
   │
44 │     pub fn bar() -> u256:
   │                     ^^^^ attributes hash: 4293763436908729629
   │
   = Base(
         Numeric(
             U256,
         ),
     )

note: 
   ┌─ features/structs.fe:67:30
   │
67 │     pub fn encode_house() -> u8[128]:
   │                              ^^ attributes hash: 3165084411644393001
   │
   = Base(
         Numeric(
             U8,
         ),
     )

note: 
   ┌─ features/structs.fe:67:30
   │
67 │     pub fn encode_house() -> u8[128]:
   │                              ^^^^^^^ attributes hash: 7633995411143110431
   │
   = Array(
         Array {
             size: 128,
             inner: Numeric(
                 U8,
             ),
         },
     )

note: 
   ┌─ features/structs.fe:76:30
   │
76 │     pub fn hashed_house() -> u256:
   │                              ^^^^ attributes hash: 4293763436908729629
   │
   = Base(
         Numeric(
             U256,
         ),
     )

note: 
  ┌─ features/structs.fe:8:15
  │
8 │     my_house: House
  │               ^^^^^ attributes hash: 17736702484665416424
  │
  = Struct(
        Struct {
            name: "House",
            fields: [
                (
                    "price",
                    Base(
                        Numeric(
                            U256,
                        ),
                    ),
                ),
                (
                    "size",
                    Base(
                        Numeric(
                            U256,
                        ),
                    ),
                ),
                (
                    "rooms",
                    Base(
                        Numeric(
                            U8,
                        ),
                    ),
                ),
                (
                    "vacant",
                    Base(
                        Bool,
                    ),
                ),
            ],
        },
    )

note: 
   ┌─ features/structs.fe:45:23
   │
<<<<<<< HEAD
45 │         let building: House = House(
   │                       ^^^^^ attributes hash: 17457972932280273688
=======
45 │         building: House = House(
   │                   ^^^^^ attributes hash: 17736702484665416424
>>>>>>> c8e58b55
   │
   = Struct(
         Struct {
             name: "House",
             fields: [
                 (
                     "price",
                     Base(
                         Numeric(
                             U256,
                         ),
                     ),
                 ),
                 (
                     "size",
                     Base(
                         Numeric(
                             U256,
                         ),
                     ),
                 ),
                 (
                     "rooms",
                     Base(
                         Numeric(
                             U8,
                         ),
                     ),
                 ),
                 (
                     "vacant",
                     Base(
                         Bool,
                     ),
                 ),
             ],
         },
     )

note: 
   ┌─ features/structs.fe:68:20
   │
<<<<<<< HEAD
68 │         let house: House = House(
   │                    ^^^^^ attributes hash: 17457972932280273688
=======
68 │         house: House = House(
   │                ^^^^^ attributes hash: 17736702484665416424
>>>>>>> c8e58b55
   │
   = Struct(
         Struct {
             name: "House",
             fields: [
                 (
                     "price",
                     Base(
                         Numeric(
                             U256,
                         ),
                     ),
                 ),
                 (
                     "size",
                     Base(
                         Numeric(
                             U256,
                         ),
                     ),
                 ),
                 (
                     "rooms",
                     Base(
                         Numeric(
                             U8,
                         ),
                     ),
                 ),
                 (
                     "vacant",
                     Base(
                         Bool,
                     ),
                 ),
             ],
         },
     )

note: 
   ┌─ features/structs.fe:77:20
   │
<<<<<<< HEAD
77 │         let house: House = House(
   │                    ^^^^^ attributes hash: 17457972932280273688
=======
77 │         house: House = House(
   │                ^^^^^ attributes hash: 17736702484665416424
>>>>>>> c8e58b55
   │
   = Struct(
         Struct {
             name: "House",
             fields: [
                 (
                     "price",
                     Base(
                         Numeric(
                             U256,
                         ),
                     ),
                 ),
                 (
                     "size",
                     Base(
                         Numeric(
                             U256,
                         ),
                     ),
                 ),
                 (
                     "rooms",
                     Base(
                         Numeric(
                             U8,
                         ),
                     ),
                 ),
                 (
                     "vacant",
                     Base(
                         Bool,
                     ),
                 ),
             ],
         },
     )

<|MERGE_RESOLUTION|>--- conflicted
+++ resolved
@@ -4457,13 +4457,8 @@
 note: 
    ┌─ features/structs.fe:44:5
    │  
-<<<<<<< HEAD
-44 │ ╭     pub def bar() -> u256:
+44 │ ╭     pub fn bar() -> u256:
 45 │ │         let building: House = House(
-=======
-44 │ ╭     pub fn bar() -> u256:
-45 │ │         building: House = House(
->>>>>>> c8e58b55
 46 │ │             price=300,
 47 │ │             size=500,
    · │
@@ -4485,13 +4480,8 @@
 note: 
    ┌─ features/structs.fe:67:5
    │  
-<<<<<<< HEAD
-67 │ ╭     pub def encode_house() -> u8[128]:
+67 │ ╭     pub fn encode_house() -> u8[128]:
 68 │ │         let house: House = House(
-=======
-67 │ ╭     pub fn encode_house() -> u8[128]:
-68 │ │         house: House = House(
->>>>>>> c8e58b55
 69 │ │             price=300,
 70 │ │             size=500,
    · │
@@ -4516,13 +4506,8 @@
 note: 
    ┌─ features/structs.fe:76:5
    │  
-<<<<<<< HEAD
-76 │ ╭     pub def hashed_house() -> u256:
+76 │ ╭     pub fn hashed_house() -> u256:
 77 │ │         let house: House = House(
-=======
-76 │ ╭     pub fn hashed_house() -> u256:
-77 │ │         house: House = House(
->>>>>>> c8e58b55
 78 │ │             price=300,
 79 │ │             size=500,
    · │
@@ -4933,13 +4918,8 @@
 note: 
    ┌─ features/structs.fe:45:31
    │
-<<<<<<< HEAD
 45 │         let building: House = House(
-   │                               ^^^^^ attributes hash: 3351743285761427611
-=======
-45 │         building: House = House(
-   │                           ^^^^^ attributes hash: 15233579221391698255
->>>>>>> c8e58b55
+   │                               ^^^^^ attributes hash: 15233579221391698255
    │
    = TypeConstructor {
          typ: Struct(
@@ -5040,13 +5020,8 @@
 note: 
    ┌─ features/structs.fe:68:28
    │
-<<<<<<< HEAD
 68 │         let house: House = House(
-   │                            ^^^^^ attributes hash: 3351743285761427611
-=======
-68 │         house: House = House(
-   │                        ^^^^^ attributes hash: 15233579221391698255
->>>>>>> c8e58b55
+   │                            ^^^^^ attributes hash: 15233579221391698255
    │
    = TypeConstructor {
          typ: Struct(
@@ -5113,13 +5088,8 @@
 note: 
    ┌─ features/structs.fe:77:28
    │
-<<<<<<< HEAD
 77 │         let house: House = House(
-   │                            ^^^^^ attributes hash: 3351743285761427611
-=======
-77 │         house: House = House(
-   │                        ^^^^^ attributes hash: 15233579221391698255
->>>>>>> c8e58b55
+   │                            ^^^^^ attributes hash: 15233579221391698255
    │
    = TypeConstructor {
          typ: Struct(
@@ -5337,13 +5307,8 @@
 note: 
    ┌─ features/structs.fe:45:23
    │
-<<<<<<< HEAD
 45 │         let building: House = House(
-   │                       ^^^^^ attributes hash: 17457972932280273688
-=======
-45 │         building: House = House(
-   │                   ^^^^^ attributes hash: 17736702484665416424
->>>>>>> c8e58b55
+   │                       ^^^^^ attributes hash: 17736702484665416424
    │
    = Struct(
          Struct {
@@ -5386,13 +5351,8 @@
 note: 
    ┌─ features/structs.fe:68:20
    │
-<<<<<<< HEAD
 68 │         let house: House = House(
-   │                    ^^^^^ attributes hash: 17457972932280273688
-=======
-68 │         house: House = House(
-   │                ^^^^^ attributes hash: 17736702484665416424
->>>>>>> c8e58b55
+   │                    ^^^^^ attributes hash: 17736702484665416424
    │
    = Struct(
          Struct {
@@ -5435,13 +5395,8 @@
 note: 
    ┌─ features/structs.fe:77:20
    │
-<<<<<<< HEAD
 77 │         let house: House = House(
-   │                    ^^^^^ attributes hash: 17457972932280273688
-=======
-77 │         house: House = House(
-   │                ^^^^^ attributes hash: 17736702484665416424
->>>>>>> c8e58b55
+   │                    ^^^^^ attributes hash: 17736702484665416424
    │
    = Struct(
          Struct {
