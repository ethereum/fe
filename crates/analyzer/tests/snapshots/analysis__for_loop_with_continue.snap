---
source: crates/analyzer/tests/analysis.rs
expression: "build_snapshot(\"features/for_loop_with_continue.fe\", &src, &context)"

---
ModuleAttributes {
    type_defs: {
        "Foo": Contract(
            Contract {
                name: "Foo",
                functions: [
                    FunctionAttributes {
                        is_public: true,
                        name: "bar",
                        params: [],
                        return_type: Base(
                            Numeric(
                                U256,
                            ),
                        ),
                    },
                ],
            },
        ),
    },
}

note: 
  ┌─ features/for_loop_with_continue.fe:5:9
  │
5 │         my_array[0] = 2
  │         ^^^^^^^^ attributes hash: 1409573588937423555
  │
  = ExpressionAttributes {
        typ: Array(
            Array {
                size: 5,
                inner: Numeric(
                    U256,
                ),
            },
        ),
        location: Memory,
        move_location: None,
    }

note: 
  ┌─ features/for_loop_with_continue.fe:5:18
  │
5 │         my_array[0] = 2
  │                  ^ attributes hash: 1230752710897721197
  │
  = ExpressionAttributes {
        typ: Base(
            Numeric(
                U256,
            ),
        ),
        location: Value,
        move_location: None,
    }

note: 
  ┌─ features/for_loop_with_continue.fe:5:9
  │
5 │         my_array[0] = 2
  │         ^^^^^^^^^^^ attributes hash: 13245336599501214748
  │
  = ExpressionAttributes {
        typ: Base(
            Numeric(
                U256,
            ),
        ),
        location: Memory,
        move_location: None,
    }

note: 
  ┌─ features/for_loop_with_continue.fe:5:23
  │
5 │         my_array[0] = 2
  │                       ^ attributes hash: 1230752710897721197
  │
  = ExpressionAttributes {
        typ: Base(
            Numeric(
                U256,
            ),
        ),
        location: Value,
        move_location: None,
    }

note: 
  ┌─ features/for_loop_with_continue.fe:6:9
  │
6 │         my_array[1] = 3
  │         ^^^^^^^^ attributes hash: 1409573588937423555
  │
  = ExpressionAttributes {
        typ: Array(
            Array {
                size: 5,
                inner: Numeric(
                    U256,
                ),
            },
        ),
        location: Memory,
        move_location: None,
    }

note: 
  ┌─ features/for_loop_with_continue.fe:6:18
  │
6 │         my_array[1] = 3
  │                  ^ attributes hash: 1230752710897721197
  │
  = ExpressionAttributes {
        typ: Base(
            Numeric(
                U256,
            ),
        ),
        location: Value,
        move_location: None,
    }

note: 
  ┌─ features/for_loop_with_continue.fe:6:9
  │
6 │         my_array[1] = 3
  │         ^^^^^^^^^^^ attributes hash: 13245336599501214748
  │
  = ExpressionAttributes {
        typ: Base(
            Numeric(
                U256,
            ),
        ),
        location: Memory,
        move_location: None,
    }

note: 
  ┌─ features/for_loop_with_continue.fe:6:23
  │
6 │         my_array[1] = 3
  │                       ^ attributes hash: 1230752710897721197
  │
  = ExpressionAttributes {
        typ: Base(
            Numeric(
                U256,
            ),
        ),
        location: Value,
        move_location: None,
    }

note: 
  ┌─ features/for_loop_with_continue.fe:7:9
  │
7 │         my_array[2] = 5
  │         ^^^^^^^^ attributes hash: 1409573588937423555
  │
  = ExpressionAttributes {
        typ: Array(
            Array {
                size: 5,
                inner: Numeric(
                    U256,
                ),
            },
        ),
        location: Memory,
        move_location: None,
    }

note: 
  ┌─ features/for_loop_with_continue.fe:7:18
  │
7 │         my_array[2] = 5
  │                  ^ attributes hash: 1230752710897721197
  │
  = ExpressionAttributes {
        typ: Base(
            Numeric(
                U256,
            ),
        ),
        location: Value,
        move_location: None,
    }

note: 
  ┌─ features/for_loop_with_continue.fe:7:9
  │
7 │         my_array[2] = 5
  │         ^^^^^^^^^^^ attributes hash: 13245336599501214748
  │
  = ExpressionAttributes {
        typ: Base(
            Numeric(
                U256,
            ),
        ),
        location: Memory,
        move_location: None,
    }

note: 
  ┌─ features/for_loop_with_continue.fe:7:23
  │
7 │         my_array[2] = 5
  │                       ^ attributes hash: 1230752710897721197
  │
  = ExpressionAttributes {
        typ: Base(
            Numeric(
                U256,
            ),
        ),
        location: Value,
        move_location: None,
    }

note: 
  ┌─ features/for_loop_with_continue.fe:8:9
  │
8 │         my_array[3] = 6
  │         ^^^^^^^^ attributes hash: 1409573588937423555
  │
  = ExpressionAttributes {
        typ: Array(
            Array {
                size: 5,
                inner: Numeric(
                    U256,
                ),
            },
        ),
        location: Memory,
        move_location: None,
    }

note: 
  ┌─ features/for_loop_with_continue.fe:8:18
  │
8 │         my_array[3] = 6
  │                  ^ attributes hash: 1230752710897721197
  │
  = ExpressionAttributes {
        typ: Base(
            Numeric(
                U256,
            ),
        ),
        location: Value,
        move_location: None,
    }

note: 
  ┌─ features/for_loop_with_continue.fe:8:9
  │
8 │         my_array[3] = 6
  │         ^^^^^^^^^^^ attributes hash: 13245336599501214748
  │
  = ExpressionAttributes {
        typ: Base(
            Numeric(
                U256,
            ),
        ),
        location: Memory,
        move_location: None,
    }

note: 
  ┌─ features/for_loop_with_continue.fe:8:23
  │
8 │         my_array[3] = 6
  │                       ^ attributes hash: 1230752710897721197
  │
  = ExpressionAttributes {
        typ: Base(
            Numeric(
                U256,
            ),
        ),
        location: Value,
        move_location: None,
    }

note: 
  ┌─ features/for_loop_with_continue.fe:9:9
  │
9 │         my_array[4] = 9
  │         ^^^^^^^^ attributes hash: 1409573588937423555
  │
  = ExpressionAttributes {
        typ: Array(
            Array {
                size: 5,
                inner: Numeric(
                    U256,
                ),
            },
        ),
        location: Memory,
        move_location: None,
    }

note: 
  ┌─ features/for_loop_with_continue.fe:9:18
  │
9 │         my_array[4] = 9
  │                  ^ attributes hash: 1230752710897721197
  │
  = ExpressionAttributes {
        typ: Base(
            Numeric(
                U256,
            ),
        ),
        location: Value,
        move_location: None,
    }

note: 
  ┌─ features/for_loop_with_continue.fe:9:9
  │
9 │         my_array[4] = 9
  │         ^^^^^^^^^^^ attributes hash: 13245336599501214748
  │
  = ExpressionAttributes {
        typ: Base(
            Numeric(
                U256,
            ),
        ),
        location: Memory,
        move_location: None,
    }

note: 
  ┌─ features/for_loop_with_continue.fe:9:23
  │
9 │         my_array[4] = 9
  │                       ^ attributes hash: 1230752710897721197
  │
  = ExpressionAttributes {
        typ: Base(
            Numeric(
                U256,
            ),
        ),
        location: Value,
        move_location: None,
    }

note: 
   ┌─ features/for_loop_with_continue.fe:10:25
   │
<<<<<<< HEAD
10 │         let sum: u256 = 0
   │                         ^ attributes hash: 16797824492585953824
=======
10 │         sum: u256 = 0
   │                     ^ attributes hash: 1230752710897721197
>>>>>>> c8e58b55
   │
   = ExpressionAttributes {
         typ: Base(
             Numeric(
                 U256,
             ),
         ),
         location: Value,
         move_location: None,
     }

note: 
   ┌─ features/for_loop_with_continue.fe:11:18
   │
11 │         for i in my_array:
   │                  ^^^^^^^^ attributes hash: 1409573588937423555
   │
   = ExpressionAttributes {
         typ: Array(
             Array {
                 size: 5,
                 inner: Numeric(
                     U256,
                 ),
             },
         ),
         location: Memory,
         move_location: None,
     }

note: 
   ┌─ features/for_loop_with_continue.fe:12:16
   │
12 │             if i % 2 == 0:
   │                ^ attributes hash: 1230752710897721197
   │
   = ExpressionAttributes {
         typ: Base(
             Numeric(
                 U256,
             ),
         ),
         location: Value,
         move_location: None,
     }

note: 
   ┌─ features/for_loop_with_continue.fe:12:20
   │
12 │             if i % 2 == 0:
   │                    ^ attributes hash: 1230752710897721197
   │
   = ExpressionAttributes {
         typ: Base(
             Numeric(
                 U256,
             ),
         ),
         location: Value,
         move_location: None,
     }

note: 
   ┌─ features/for_loop_with_continue.fe:12:16
   │
12 │             if i % 2 == 0:
   │                ^^^^^ attributes hash: 1230752710897721197
   │
   = ExpressionAttributes {
         typ: Base(
             Numeric(
                 U256,
             ),
         ),
         location: Value,
         move_location: None,
     }

note: 
   ┌─ features/for_loop_with_continue.fe:12:25
   │
12 │             if i % 2 == 0:
   │                         ^ attributes hash: 1230752710897721197
   │
   = ExpressionAttributes {
         typ: Base(
             Numeric(
                 U256,
             ),
         ),
         location: Value,
         move_location: None,
     }

note: 
   ┌─ features/for_loop_with_continue.fe:12:16
   │
12 │             if i % 2 == 0:
   │                ^^^^^^^^^^ attributes hash: 519621297275845584
   │
   = ExpressionAttributes {
         typ: Base(
             Bool,
         ),
         location: Value,
         move_location: None,
     }

note: 
   ┌─ features/for_loop_with_continue.fe:14:13
   │
14 │             sum = sum + i
   │             ^^^ attributes hash: 1230752710897721197
   │
   = ExpressionAttributes {
         typ: Base(
             Numeric(
                 U256,
             ),
         ),
         location: Value,
         move_location: None,
     }

note: 
   ┌─ features/for_loop_with_continue.fe:14:19
   │
14 │             sum = sum + i
   │                   ^^^ attributes hash: 1230752710897721197
   │
   = ExpressionAttributes {
         typ: Base(
             Numeric(
                 U256,
             ),
         ),
         location: Value,
         move_location: None,
     }

note: 
   ┌─ features/for_loop_with_continue.fe:14:25
   │
14 │             sum = sum + i
   │                         ^ attributes hash: 1230752710897721197
   │
   = ExpressionAttributes {
         typ: Base(
             Numeric(
                 U256,
             ),
         ),
         location: Value,
         move_location: None,
     }

note: 
   ┌─ features/for_loop_with_continue.fe:14:19
   │
14 │             sum = sum + i
   │                   ^^^^^^^ attributes hash: 1230752710897721197
   │
   = ExpressionAttributes {
         typ: Base(
             Numeric(
                 U256,
             ),
         ),
         location: Value,
         move_location: None,
     }

note: 
   ┌─ features/for_loop_with_continue.fe:15:16
   │
15 │         return sum
   │                ^^^ attributes hash: 1230752710897721197
   │
   = ExpressionAttributes {
         typ: Base(
             Numeric(
                 U256,
             ),
         ),
         location: Value,
         move_location: None,
     }

note: 
   ┌─ features/for_loop_with_continue.fe:3:5
   │  
<<<<<<< HEAD
 3 │ ╭     pub def bar() -> u256:
 4 │ │         let my_array: u256[5]
=======
 3 │ ╭     pub fn bar() -> u256:
 4 │ │         my_array: u256[5]
>>>>>>> c8e58b55
 5 │ │         my_array[0] = 2
 6 │ │         my_array[1] = 3
   · │
14 │ │             sum = sum + i
15 │ │         return sum
   │ ╰──────────────────^ attributes hash: 5931278080780939395
   │  
   = FunctionAttributes {
         is_public: true,
         name: "bar",
         params: [],
         return_type: Base(
             Numeric(
                 U256,
             ),
         ),
     }

note: 
  ┌─ features/for_loop_with_continue.fe:4:9
  │
<<<<<<< HEAD
4 │         let my_array: u256[5]
  │         ^^^^^^^^^^^^^^^^^^^^^ attributes hash: 12285037458725956106
=======
4 │         my_array: u256[5]
  │         ^^^^^^^^^^^^^^^^^ attributes hash: 10049365445048351196
>>>>>>> c8e58b55
  │
  = Array(
        Array {
            size: 5,
            inner: Numeric(
                U256,
            ),
        },
    )

note: 
   ┌─ features/for_loop_with_continue.fe:10:9
   │
<<<<<<< HEAD
10 │         let sum: u256 = 0
   │         ^^^^^^^^^^^^^^^^^ attributes hash: 17942395924573474124
=======
10 │         sum: u256 = 0
   │         ^^^^^^^^^^^^^ attributes hash: 4293763436908729629
>>>>>>> c8e58b55
   │
   = Base(
         Numeric(
             U256,
         ),
     )

note: 
   ┌─ features/for_loop_with_continue.fe:1:1
   │  
 1 │ ╭ contract Foo:
 2 │ │ 
<<<<<<< HEAD
 3 │ │     pub def bar() -> u256:
 4 │ │         let my_array: u256[5]
=======
 3 │ │     pub fn bar() -> u256:
 4 │ │         my_array: u256[5]
>>>>>>> c8e58b55
   · │
14 │ │             sum = sum + i
15 │ │         return sum
   │ ╰──────────────────^ attributes hash: 5268314470252829497
   │  
   = ContractAttributes {
         public_functions: [
             FunctionAttributes {
                 is_public: true,
                 name: "bar",
                 params: [],
                 return_type: Base(
                     Numeric(
                         U256,
                     ),
                 ),
             },
         ],
         init_function: None,
         events: [],
         structs: [],
         external_contracts: [],
     }

note: 
  ┌─ features/for_loop_with_continue.fe:3:21
  │
3 │     pub fn bar() -> u256:
  │                     ^^^^ attributes hash: 4293763436908729629
  │
  = Base(
        Numeric(
            U256,
        ),
    )

note: 
  ┌─ features/for_loop_with_continue.fe:4:23
  │
<<<<<<< HEAD
4 │         let my_array: u256[5]
  │                       ^^^^ attributes hash: 17942395924573474124
=======
4 │         my_array: u256[5]
  │                   ^^^^ attributes hash: 4293763436908729629
>>>>>>> c8e58b55
  │
  = Base(
        Numeric(
            U256,
        ),
    )

note: 
  ┌─ features/for_loop_with_continue.fe:4:23
  │
<<<<<<< HEAD
4 │         let my_array: u256[5]
  │                       ^^^^^^^ attributes hash: 12285037458725956106
=======
4 │         my_array: u256[5]
  │                   ^^^^^^^ attributes hash: 10049365445048351196
>>>>>>> c8e58b55
  │
  = Array(
        Array {
            size: 5,
            inner: Numeric(
                U256,
            ),
        },
    )

note: 
   ┌─ features/for_loop_with_continue.fe:10:18
   │
<<<<<<< HEAD
10 │         let sum: u256 = 0
   │                  ^^^^ attributes hash: 17942395924573474124
=======
10 │         sum: u256 = 0
   │              ^^^^ attributes hash: 4293763436908729629
>>>>>>> c8e58b55
   │
   = Base(
         Numeric(
             U256,
         ),
     )

<|MERGE_RESOLUTION|>--- conflicted
+++ resolved
@@ -363,13 +363,8 @@
 note: 
    ┌─ features/for_loop_with_continue.fe:10:25
    │
-<<<<<<< HEAD
 10 │         let sum: u256 = 0
-   │                         ^ attributes hash: 16797824492585953824
-=======
-10 │         sum: u256 = 0
-   │                     ^ attributes hash: 1230752710897721197
->>>>>>> c8e58b55
+   │                         ^ attributes hash: 1230752710897721197
    │
    = ExpressionAttributes {
          typ: Base(
@@ -561,13 +556,8 @@
 note: 
    ┌─ features/for_loop_with_continue.fe:3:5
    │  
-<<<<<<< HEAD
- 3 │ ╭     pub def bar() -> u256:
+ 3 │ ╭     pub fn bar() -> u256:
  4 │ │         let my_array: u256[5]
-=======
- 3 │ ╭     pub fn bar() -> u256:
- 4 │ │         my_array: u256[5]
->>>>>>> c8e58b55
  5 │ │         my_array[0] = 2
  6 │ │         my_array[1] = 3
    · │
@@ -589,13 +579,8 @@
 note: 
   ┌─ features/for_loop_with_continue.fe:4:9
   │
-<<<<<<< HEAD
 4 │         let my_array: u256[5]
-  │         ^^^^^^^^^^^^^^^^^^^^^ attributes hash: 12285037458725956106
-=======
-4 │         my_array: u256[5]
-  │         ^^^^^^^^^^^^^^^^^ attributes hash: 10049365445048351196
->>>>>>> c8e58b55
+  │         ^^^^^^^^^^^^^^^^^^^^^ attributes hash: 10049365445048351196
   │
   = Array(
         Array {
@@ -609,13 +594,8 @@
 note: 
    ┌─ features/for_loop_with_continue.fe:10:9
    │
-<<<<<<< HEAD
 10 │         let sum: u256 = 0
-   │         ^^^^^^^^^^^^^^^^^ attributes hash: 17942395924573474124
-=======
-10 │         sum: u256 = 0
-   │         ^^^^^^^^^^^^^ attributes hash: 4293763436908729629
->>>>>>> c8e58b55
+   │         ^^^^^^^^^^^^^^^^^ attributes hash: 4293763436908729629
    │
    = Base(
          Numeric(
@@ -628,13 +608,8 @@
    │  
  1 │ ╭ contract Foo:
  2 │ │ 
-<<<<<<< HEAD
- 3 │ │     pub def bar() -> u256:
+ 3 │ │     pub fn bar() -> u256:
  4 │ │         let my_array: u256[5]
-=======
- 3 │ │     pub fn bar() -> u256:
- 4 │ │         my_array: u256[5]
->>>>>>> c8e58b55
    · │
 14 │ │             sum = sum + i
 15 │ │         return sum
@@ -674,13 +649,8 @@
 note: 
   ┌─ features/for_loop_with_continue.fe:4:23
   │
-<<<<<<< HEAD
 4 │         let my_array: u256[5]
-  │                       ^^^^ attributes hash: 17942395924573474124
-=======
-4 │         my_array: u256[5]
-  │                   ^^^^ attributes hash: 4293763436908729629
->>>>>>> c8e58b55
+  │                       ^^^^ attributes hash: 4293763436908729629
   │
   = Base(
         Numeric(
@@ -691,13 +661,8 @@
 note: 
   ┌─ features/for_loop_with_continue.fe:4:23
   │
-<<<<<<< HEAD
 4 │         let my_array: u256[5]
-  │                       ^^^^^^^ attributes hash: 12285037458725956106
-=======
-4 │         my_array: u256[5]
-  │                   ^^^^^^^ attributes hash: 10049365445048351196
->>>>>>> c8e58b55
+  │                       ^^^^^^^ attributes hash: 10049365445048351196
   │
   = Array(
         Array {
@@ -711,13 +676,8 @@
 note: 
    ┌─ features/for_loop_with_continue.fe:10:18
    │
-<<<<<<< HEAD
 10 │         let sum: u256 = 0
-   │                  ^^^^ attributes hash: 17942395924573474124
-=======
-10 │         sum: u256 = 0
-   │              ^^^^ attributes hash: 4293763436908729629
->>>>>>> c8e58b55
+   │                  ^^^^ attributes hash: 4293763436908729629
    │
    = Base(
          Numeric(
