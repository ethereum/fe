--- conflicted
+++ resolved
@@ -1,12 +1,11 @@
-use crate::{
-    context::AnalyzerContext,
-    display::{DisplayWithDb, Displayable},
-    errors::TypeError,
-    namespace::items::{
-        ContractId, EnumId, FunctionId, FunctionSigId, ImplId, Item, StructId, TraitId,
-    },
-    AnalyzerDb,
+use crate::context::AnalyzerContext;
+use crate::display::DisplayWithDb;
+use crate::display::Displayable;
+use crate::errors::TypeError;
+use crate::namespace::items::{
+    ContractId, EnumId, FunctionId, FunctionSigId, ImplId, Item, StructId, TraitId,
 };
+use crate::AnalyzerDb;
 
 use fe_common::{impl_intern_key, Span};
 use num_bigint::BigInt;
@@ -195,7 +194,6 @@
         db.impl_for(*self, trait_)
     }
 
-<<<<<<< HEAD
     pub fn get_eq_trait(&self, db: &dyn AnalyzerDb) -> TraitId {
         db.get_eq_trait(*self)
     }
@@ -209,12 +207,6 @@
     /// Looks up all possible candidates of the given function name that are implemented via traits.
     /// Groups results in two lists, the first contains all theoretical possible candidates and
     /// the second contains only those that are actually callable because the trait is in scope.
-=======
-    /// Looks up all possible candidates of the given function name that are
-    /// implemented via traits. Groups results in two lists, the first
-    /// contains all theoretical possible candidates and the second contains
-    /// only those that are actually callable because the trait is in scope.
->>>>>>> f29fd3b3
     pub fn trait_function_candidates(
         &self,
         context: &mut dyn AnalyzerContext,
