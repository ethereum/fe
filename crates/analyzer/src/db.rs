--- conflicted
+++ resolved
@@ -1,13 +1,10 @@
 #![allow(clippy::arc_with_non_send_sync)]
-<<<<<<< HEAD
 use crate::namespace::items::{
     self, AttributeId, ContractFieldId, ContractId, DepGraphWrapper, EnumVariantKind, FunctionId,
     FunctionSigId, ImplId, IngotId, Item, ModuleConstantId, ModuleId, StructFieldId, StructId,
     TraitId, TypeAliasId,
 };
 use crate::namespace::types::{self, Type, TypeId};
-=======
->>>>>>> f29fd3b3
 use crate::{
     context::{Analysis, Constant, FunctionBody},
     errors::{ConstEvalError, TypeError},
