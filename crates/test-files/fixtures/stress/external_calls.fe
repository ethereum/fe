--- conflicted
+++ resolved
@@ -55,13 +55,8 @@
     pub fn call_get_tuple() -> (u256, u256, bool):
         return self.foo.get_tuple()
 
-<<<<<<< HEAD
-    pub def call_get_array():
+    pub fn call_get_array():
         let my_array: u16[4] = self.foo.get_array()
-=======
-    pub fn call_get_array():
-        my_array: u16[4] = self.foo.get_array()
->>>>>>> c8e58b55
         assert my_array[0] == u16(1)
         assert my_array[1] == u16(2)
         assert my_array[2] == u16(3)
