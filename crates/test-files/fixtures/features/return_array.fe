contract Foo:
<<<<<<< HEAD
    pub def bar(x: u256) -> u256[5]:
        let my_array: u256[5]
=======
    pub fn bar(x: u256) -> u256[5]:
        my_array: u256[5]
>>>>>>> c8e58b55
        my_array[3] = x
        return my_array<|MERGE_RESOLUTION|>--- conflicted
+++ resolved
@@ -1,10 +1,5 @@
 contract Foo:
-<<<<<<< HEAD
-    pub def bar(x: u256) -> u256[5]:
+    pub fn bar(x: u256) -> u256[5]:
         let my_array: u256[5]
-=======
-    pub fn bar(x: u256) -> u256[5]:
-        my_array: u256[5]
->>>>>>> c8e58b55
         my_array[3] = x
         return my_array