[package]
name = "fe-mir"
version = "0.24.0"
authors = ["The Fe Developers <snakecharmers@ethereum.org>"]
edition = "2021"
license = "Apache-2.0"
repository = "https://github.com/ethereum/fe"

[dependencies]
<<<<<<< HEAD
fe-common = { path = "../common", version = "^0.24.0"}
fe-parser = { path = "../parser", version = "^0.24.0"}
fe-analyzer = { path = "../analyzer", version = "^0.24.0"}
=======
fe-common = { path = "../common", version = "^0.23.0" }
fe-parser = { path = "../parser", version = "^0.23.0" }
fe-analyzer = { path = "../analyzer", version = "^0.23.0" }
>>>>>>> f29fd3b3
salsa = "0.16.1"
smol_str = "0.1.21"
num-bigint = "0.4.3"
num-traits = "0.2.14"
num-integer = "0.1.45"
id-arena = "2.2.1"
fxhash = "0.2.1"
dot2 = "1.0.0"
indexmap = "1.6.2"

[dev-dependencies]
test-files = { path = "../test-files", package = "fe-test-files" }
fe-library = { path = "../library" }<|MERGE_RESOLUTION|>--- conflicted
+++ resolved
@@ -7,15 +7,9 @@
 repository = "https://github.com/ethereum/fe"
 
 [dependencies]
-<<<<<<< HEAD
 fe-common = { path = "../common", version = "^0.24.0"}
 fe-parser = { path = "../parser", version = "^0.24.0"}
 fe-analyzer = { path = "../analyzer", version = "^0.24.0"}
-=======
-fe-common = { path = "../common", version = "^0.23.0" }
-fe-parser = { path = "../parser", version = "^0.23.0" }
-fe-analyzer = { path = "../analyzer", version = "^0.23.0" }
->>>>>>> f29fd3b3
 salsa = "0.16.1"
 smol_str = "0.1.21"
 num-bigint = "0.4.3"
