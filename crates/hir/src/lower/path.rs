--- conflicted
+++ resolved
@@ -29,13 +29,10 @@
     ) -> Partial<Self> {
         ast.map(|ast| Self::lower_ast(ctxt, ast)).into()
     }
-<<<<<<< HEAD
-=======
 
     pub(super) fn from_token(ctxt: &mut FileLowerCtxt<'_>, ast: SyntaxToken) -> Self {
         let ident_id = IdentId::new(ctxt.db(), ast.text().to_string());
         let seg = vec![Partial::Present(ident_id)];
         Self::new(ctxt.db(), seg)
     }
->>>>>>> bb87d54f
 }