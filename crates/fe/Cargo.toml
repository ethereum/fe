[package]
authors = ["The Fe Developers <snakecharmers@ethereum.org>"]
categories = ["cryptography::cryptocurrencies", "command-line-utilities", "development-tools"]
description = "An implementation of the Fe smart contract language"
edition = "2021"
keywords = ["ethereum", "fe", "yul", "smart", "contract", "compiler"]
license = "GPL-3.0-or-later"
name = "fe"
readme = "README.md"
repository = "https://github.com/ethereum/fe"
version = "0.19.1-alpha"

[features]
lsp-support = ["fe-lsp", "tokio"]
solc-backend = ["fe-driver/solc-backend"]

[dependencies]
clap = {version = "3.1.18", features = ["derive"]}
fs_extra = "1.2.0"
include_dir = "0.7.2"
indexmap = "1.6.2"
tokio = {version = "1.17.0", features = ["full"], optional = true}
walkdir = "2"

<<<<<<< HEAD
fe-common = {path = "../common", version = "^0.18.0-alpha"}
fe-driver = {path = "../driver", version = "^0.18.0-alpha"}
fe-lsp = {path = "../fe-lsp", version = "^0.1.0", optional = true}
fe-parser = {path = "../parser", version = "^0.18.0-alpha"}
=======
fe-common = {path = "../common", version = "^0.19.1-alpha"}
fe-driver = {path = "../driver", version = "^0.19.1-alpha"}
fe-parser = {path = "../parser", version = "^0.19.1-alpha"}
>>>>>>> 51ab0d06
<|MERGE_RESOLUTION|>--- conflicted
+++ resolved
@@ -22,13 +22,7 @@
 tokio = {version = "1.17.0", features = ["full"], optional = true}
 walkdir = "2"
 
-<<<<<<< HEAD
-fe-common = {path = "../common", version = "^0.18.0-alpha"}
-fe-driver = {path = "../driver", version = "^0.18.0-alpha"}
-fe-lsp = {path = "../fe-lsp", version = "^0.1.0", optional = true}
-fe-parser = {path = "../parser", version = "^0.18.0-alpha"}
-=======
 fe-common = {path = "../common", version = "^0.19.1-alpha"}
 fe-driver = {path = "../driver", version = "^0.19.1-alpha"}
-fe-parser = {path = "../parser", version = "^0.19.1-alpha"}
->>>>>>> 51ab0d06
+fe-lsp = {path = "../fe-lsp", version = "^0.1.0", optional = true}
+fe-parser = {path = "../parser", version = "^0.19.1-alpha"}