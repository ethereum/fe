--- conflicted
+++ resolved
@@ -11,8 +11,10 @@
 crate-type = ["cdylib", "rlib"]
 
 [dependencies]
-fe-common = {path = "../common", version = "^0.22.0"}
-logos = { version = "0.12.0", default-features = false, features = ["export_derive"] }
+fe-common = { path = "../common", version = "^0.22.0" }
+logos = { version = "0.12.0", default-features = false, features = [
+    "export_derive",
+] }
 serde = { version = "1", features = ["derive"] }
 unescape = "0.1.0"
 vec1 = { version = "1.8.0", features = ["serde"] }
@@ -25,13 +27,8 @@
 wasm-bindgen = "0.2"
 
 [dev-dependencies]
-<<<<<<< HEAD
-fe-test-files = {path = "../test-files", version = "^0.20.0-alpha"}
+fe-test-files = { path = "../test-files", version = "^0.22.0" }
 insta = { default-features = false, version = "1.26.0" }
-=======
-fe-test-files = {path = "../test-files", version = "^0.22.0"}
-insta = { default-features = false, version = "1.7.1" }
->>>>>>> 1ecc244f
 wasm-bindgen-test = "0.3"
 pretty_assertions = "1.0.0"
 criterion = "0.3.5"
