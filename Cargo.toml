[package]
authors = ["David Sanders <david@ethereum.org>"]
categories = ["cryptography::cryptocurrencies", "command-line-utilities", "development-tools"]
description = "An implementation of the Fe smart contract language"
edition = "2018"
keywords = ["ethereum", "fe", "yul", "smart", "contract", "compiler"]
license = "Apache-2.0"
name = "fe"
readme = "README.md"
repository = "https://github.com/ethereum/fe"
version = "0.4.0-alpha"

[workspace]
members = [".", "parser", "compiler"]

[features]
solc-backend = ["fe-compiler/solc-backend", "fe-compiler-tests/solc-backend"]

[dependencies]
clap = "2.33.3"
fe-common = {path = "common", version = "^0.4.0-alpha"}
fe-compiler = {path = "compiler", version = "^0.4.0-alpha"}
fe-parser = {path = "parser", version = "^0.4.0-alpha"}

[dev-dependencies]
cargo-release = "0.13.9"
<<<<<<< HEAD
fe-compiler-tests = {path = "tests", features = ["solc-backend"], version = "^0.4.0-alpha"}
=======

[profile.dev.package.solc]
opt-level = 3
>>>>>>> df7c1d6b
<|MERGE_RESOLUTION|>--- conflicted
+++ resolved
@@ -24,10 +24,7 @@
 
 [dev-dependencies]
 cargo-release = "0.13.9"
-<<<<<<< HEAD
 fe-compiler-tests = {path = "tests", features = ["solc-backend"], version = "^0.4.0-alpha"}
-=======
 
 [profile.dev.package.solc]
-opt-level = 3
->>>>>>> df7c1d6b
+opt-level = 3